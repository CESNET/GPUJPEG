/**
 * Copyright (c) 2011, CESNET z.s.p.o
 * Copyright (c) 2011, Silicon Genome, LLC.
 *
 * All rights reserved.
 *
 * Redistribution and use in source and binary forms, with or without
 * modification, are permitted provided that the following conditions are met:
 *
 *     * Redistributions of source code must retain the above copyright
 *       notice, this list of conditions and the following disclaimer.
 *
 *     * Redistributions in binary form must reproduce the above copyright
 *       notice, this list of conditions and the following disclaimer in the
 *       documentation and/or other materials provided with the distribution.
 *
 * THIS SOFTWARE IS PROVIDED BY THE COPYRIGHT HOLDERS AND CONTRIBUTORS "AS IS"
 * AND ANY EXPRESS OR IMPLIED WARRANTIES, INCLUDING, BUT NOT LIMITED TO, THE
 * IMPLIED WARRANTIES OF MERCHANTABILITY AND FITNESS FOR A PARTICULAR PURPOSE
 * ARE DISCLAIMED. IN NO EVENT SHALL THE COPYRIGHT HOLDER OR CONTRIBUTORS BE
 * LIABLE FOR ANY DIRECT, INDIRECT, INCIDENTAL, SPECIAL, EXEMPLARY, OR
 * CONSEQUENTIAL DAMAGES (INCLUDING, BUT NOT LIMITED TO, PROCUREMENT OF
 * SUBSTITUTE GOODS OR SERVICES; LOSS OF USE, DATA, OR PROFITS; OR BUSINESS
 * INTERRUPTION) HOWEVER CAUSED AND ON ANY THEORY OF LIABILITY, WHETHER IN
 * CONTRACT, STRICT LIABILITY, OR TORT (INCLUDING NEGLIGENCE OR OTHERWISE)
 * ARISING IN ANY WAY OUT OF THE USE OF THIS SOFTWARE, EVEN IF ADVISED OF THE
 * POSSIBILITY OF SUCH DAMAGE.
 */
 
#include "gpujpeg_huffman_gpu_encoder.h"
#include "gpujpeg_util.h"

#define WARPS_NUM 8


#ifdef GPUJPEG_HUFFMAN_CODER_TABLES_IN_CONSTANT
/** Allocate huffman tables in constant memory */
__constant__ struct gpujpeg_table_huffman_encoder gpujpeg_huffman_gpu_encoder_table_huffman[GPUJPEG_COMPONENT_TYPE_COUNT][GPUJPEG_HUFFMAN_TYPE_COUNT];
/** Pass huffman tables to encoder */
extern struct gpujpeg_table_huffman_encoder (*gpujpeg_encoder_table_huffman)[GPUJPEG_COMPONENT_TYPE_COUNT][GPUJPEG_HUFFMAN_TYPE_COUNT] = &gpujpeg_huffman_gpu_encoder_table_huffman;
#endif

/** Natural order in constant memory */
__constant__ int gpujpeg_huffman_gpu_encoder_order_natural[GPUJPEG_ORDER_NATURAL_SIZE];

/** Value decomposition in constant memory (input range from -4096 to 4095  ... both inclusive) */
__device__ unsigned int gpujpeg_huffman_value_decomposition[8 * 1024];

/** Size of occupied part of output buffer */
__device__ unsigned int gpujpeg_huffman_output_byte_count;

/**
 * Write marker to compressed data
 * 
 * @param data_compressed  Data compressed
 * @oaran marker  Marker to write (JPEG_MARKER_...)
 * @return void
 */
#define gpujpeg_huffman_gpu_encoder_marker(data_compressed, marker) { \
    *data_compressed = 0xFF;\
    data_compressed++; \
    *data_compressed = (uint8_t)(marker); \
    data_compressed++; }


/** Initializes coefficient decomposition table in global memory */
static __global__ void
gpujpeg_huffman_gpu_encoder_value_decomposition_init_kernel() {
    // fetch some value
    const int tid = threadIdx.x + blockIdx.x * blockDim.x;
    const int value = tid - 4096;
    
    // decompose it
    unsigned int value_code = value;
    int absolute = value;
    if ( value < 0 ) {
        // valu eis now absolute value of input
        absolute = -absolute;
        // For a negative input, want temp2 = bitwise complement of abs(input)
        // This code assumes we are on a two's complement machine
        value_code--;
    }

    // Find the number of bits needed for the magnitude of the coefficient
    unsigned int value_nbits = 0;
    while ( absolute ) {
        value_nbits++;
        absolute >>= 1;
    }
    
    // save result packed into unsigned int (value bits are left aligned in MSBs and size is right aligned in LSBs)
    gpujpeg_huffman_value_decomposition[tid] = value_nbits | (value_code << (32 - value_nbits));
//     printf("%+04d: %08x\n", value, gpujpeg_huffman_value_decomposition[tid]);
}


/**
 * Adds up to 32 bits at once.
 * Codeword value must be aligned to left (most significant bits).
 */
__device__ inline void 
gpujpeg_huffman_gpu_encoder_emit_bits(unsigned int & remaining_bits, int & byte_count, int & bit_count, uint8_t * const out_ptr, const unsigned int packed_code_word)
{
    // decompose packed codeword into the msb-aligned value and bit-length of the value
    const unsigned int code_word = packed_code_word & ~31;
    const unsigned int code_bit_size = packed_code_word & 31;
    
    // concatenate with remaining bits
    remaining_bits |= code_word >> bit_count;
    bit_count += code_bit_size;
    if (bit_count >= 8) {
        do {
            const unsigned int out_byte = remaining_bits >> 24;
            out_ptr[byte_count++] = out_byte;
            if(0xff == out_byte) {
                out_ptr[byte_count++] = 0;
            }
            
            remaining_bits <<= 8;
            bit_count -= 8;
        } while (bit_count >= 8);
        
        remaining_bits = code_word << (code_bit_size - bit_count);
        remaining_bits &= 0xfffffffe << (31 - bit_count);
    }
}


__device__ static unsigned int
gpujpeg_huffman_gpu_encode_value(const int preceding_zero_count_idx, const int value,
                                 const struct gpujpeg_table_huffman_encoder * const d_table)
{
    // value bits are in MSBs (left aligned) and bit size of the value is in LSBs (right aligned)
    const unsigned int packed_value = gpujpeg_huffman_value_decomposition[4096 + value];
    
    // decompose value info into upshifted value and value's bit size
    const int value_nbits = packed_value & 0xf;
    const unsigned int value_code = packed_value & ~0xf;
    
    // find prefix of the codeword and size of the prefix
    const unsigned int prefix_code = d_table->gcode[preceding_zero_count_idx | value_nbits];
    const unsigned int prefix_nbits = prefix_code & 31;
    
    // compose packed codeword with its size
    return (prefix_code + value_nbits) | (value_code >> prefix_nbits);
}


__device__ void
gpujpeg_huffman_gpu_encoder_flush_codewords(unsigned int * const s_out, unsigned int * &data_compressed, int & remaining_codewords, const int tid) {
    // this works for up to 4 * 32 remaining codewords
    if(remaining_codewords) {
        // pad remianing codewords with extra zero-sized codewords, not to have to use special case in serialization kernel, which saves 4 codewords at once
        s_out[remaining_codewords + tid] = 0;
        
        // save all remaining codewords at once (together with some zero sized padding codewords)
        ((uint4*)data_compressed)[tid] = ((uint4*)s_out)[tid];
        
        // update codeword counter
        data_compressed += remaining_codewords;
        remaining_codewords = 0;
    }
}


/**
 * Encode one 8x8 block
 *
 * @return 0 if succeeds, otherwise nonzero
 */
__device__ int
gpujpeg_huffman_gpu_encoder_encode_block(const int16_t * block, unsigned int * &data_compressed, unsigned int * const s_out,
                int & remaining_codewords, int *last_dc, int tid,
                struct gpujpeg_table_huffman_encoder* d_table_dc, struct gpujpeg_table_huffman_encoder* d_table_ac)
{
    // each thread loads a pair of values (pair after zigzag reordering)
    const int load_idx = tid * 2;
    int in_even = block[gpujpeg_huffman_gpu_encoder_order_natural[load_idx]];
    const int in_odd = block[gpujpeg_huffman_gpu_encoder_order_natural[load_idx + 1]];
    
    // compute preceding zero count for even coefficient (actually compute the count multiplied by 16)
    const unsigned int nonzero_mask = (1 << tid) - 1;
    const unsigned int nonzero_bitmap_0 = 1 | __ballot(in_even);  // DC is always treated as nonzero
    const unsigned int nonzero_bitmap_1 = __ballot(in_odd);
    const unsigned int nonzero_bitmap_pairs = nonzero_bitmap_0 | nonzero_bitmap_1;
    
    const int zero_pair_count = __clz(nonzero_bitmap_pairs & nonzero_mask);
    int zeros_before_even = 32 * (zero_pair_count + tid - 32);
    if((0x80000000 >> zero_pair_count) > (nonzero_bitmap_1 & nonzero_mask)) {
        zeros_before_even += 16;
    }
    
    // true if any nonzero pixel follows thread's odd pixel
    const bool nonzero_follows = nonzero_bitmap_pairs & ~nonzero_mask;
    
    // count of consecutive zeros before odd value (either one more than 
    // even if even is zero or none if even value itself is nonzero)
    // (the count is actually multiplied by 16)
    int zeros_before_odd = in_even || !tid ? 0 : zeros_before_even + 16;
    
    // clear zero counts if no nonzero pixel follows (so that no 16-zero symbols will be emited)
    // otherwise only trim extra bits from the counts of following zeros
    const int zero_count_mask = nonzero_follows ? 0xF0 : 0;
    zeros_before_even &= zero_count_mask;
    zeros_before_odd &= zero_count_mask;
    
    // pointer to LUT for encoding thread's even value 
    // (only thread #0 uses DC table, others use AC table)
    const struct gpujpeg_table_huffman_encoder * d_table_even = d_table_ac;
    
    // first thread handles special DC coefficient
    if(0 == tid) {
        // first thread uses DC table for its even value
        d_table_even = d_table_dc;
        
        // update last DC coefficient
        const int original_in_even = in_even;
        in_even -= *last_dc;
        *last_dc = original_in_even;
    }
    
    // last thread handles special block-termination symbol
    if(0 == ((tid ^ 31) | in_odd)) {
        // this causes selection of huffman symbol at index 256 (which contains the termination symbol)
        zeros_before_odd = 256;
    }
    
    // each thread gets codeword for its two pixels
    unsigned int even_code = gpujpeg_huffman_gpu_encode_value(zeros_before_even, in_even, d_table_even);
    unsigned int odd_code = gpujpeg_huffman_gpu_encode_value(zeros_before_odd, in_odd, d_table_ac);
    
    // concatenate both codewords into one if they are short enough
    const unsigned int even_code_size = even_code & 31;
    const unsigned int odd_code_size = odd_code & 31;
    const unsigned int total_size = even_code_size + odd_code_size;
    if(total_size <= 27) {
        even_code = total_size | ((odd_code & ~31) >> even_code_size) | (even_code & ~31);
        odd_code = 0;
    }
    
    // each thread get number of preceding nonzero codewords and total number of nonzero codewords in this block
    const unsigned int even_codeword_presence = __ballot(even_code);
    const unsigned int odd_codeword_presence = __ballot(odd_code);
    const int codeword_offset = __popc(nonzero_mask & even_codeword_presence)
                              + __popc(nonzero_mask & odd_codeword_presence);
    
    // each thread saves its values into temporary shared buffer
    if(even_code) {
        s_out[remaining_codewords + codeword_offset] = even_code;
        if(odd_code) {
            s_out[remaining_codewords + codeword_offset + 1] = odd_code;
        }
    }
    
    // advance count of codewords in shared memory buffer
    remaining_codewords += __popc(odd_codeword_presence) + __popc(even_codeword_presence);
    
    // flush some codewords to global memory if there are too many of them in shared buffer
    const int flush_count = 32 * 4; // = half of the buffer
    if(remaining_codewords > flush_count) {
        // move first half of the buffer into output buffer in global memory and update output pointer
        ((uint4*)data_compressed)[tid] = ((uint4*)s_out)[tid];
        data_compressed += flush_count;
        
        // shift remaining codewords to begin of the buffer and update their count
        ((uint4*)s_out)[tid] = ((uint4*)s_out)[flush_count / 4 + tid];  // 4 for 4 uints in uint4
        remaining_codewords -= flush_count;
    }
        
    // nothing to fail here
    return 0;
}




/**
 * Huffman encoder kernel
 * 
 * @return void
 */
__launch_bounds__(WARPS_NUM * 32, 1024 / (WARPS_NUM * 32))
__global__ void
gpujpeg_huffman_encoder_encode_kernel(
    struct gpujpeg_segment* d_segment,
    int segment_count, 
    uint8_t* d_data_compressed,
    const uint64_t* const d_block_list,
    int16_t* const d_data_quantized
#ifndef GPUJPEG_HUFFMAN_CODER_TABLES_IN_CONSTANT
    ,struct gpujpeg_table_huffman_encoder* d_table_y_dc
    ,struct gpujpeg_table_huffman_encoder* d_table_y_ac
    ,struct gpujpeg_table_huffman_encoder* d_table_cbcr_dc
    ,struct gpujpeg_table_huffman_encoder* d_table_cbcr_ac
#endif
)
{    
#ifdef GPUJPEG_HUFFMAN_CODER_TABLES_IN_CONSTANT
    // Get huffman tables from constant memory
    struct gpujpeg_table_huffman_encoder* d_table_y_dc = &gpujpeg_huffman_gpu_encoder_table_huffman[GPUJPEG_COMPONENT_LUMINANCE][GPUJPEG_HUFFMAN_DC];
    struct gpujpeg_table_huffman_encoder* d_table_y_ac = &gpujpeg_huffman_gpu_encoder_table_huffman[GPUJPEG_COMPONENT_LUMINANCE][GPUJPEG_HUFFMAN_AC];
    struct gpujpeg_table_huffman_encoder* d_table_cbcr_dc = &gpujpeg_huffman_gpu_encoder_table_huffman[GPUJPEG_COMPONENT_CHROMINANCE][GPUJPEG_HUFFMAN_DC];
    struct gpujpeg_table_huffman_encoder* d_table_cbcr_ac = &gpujpeg_huffman_gpu_encoder_table_huffman[GPUJPEG_COMPONENT_CHROMINANCE][GPUJPEG_HUFFMAN_AC];
#endif
    
    int warpidx = threadIdx.x >> 5;
    int tid = threadIdx.x & 31;

    __shared__ uint4 s_out_all[64 * WARPS_NUM];
    unsigned int * s_out = (unsigned int*)(s_out_all + warpidx * 64);
    
    // Number of remaining codewords in shared buffer
    int remaining_codewords = 0;
    
    // Select Segment
    const int block_idx = blockIdx.x + blockIdx.y * gridDim.x;
    const int segment_index = block_idx * WARPS_NUM + warpidx;
    
    // fires thread initializes compact output size for next kernel
    if(0 == tid && 0 == warpidx && 0 == block_idx) {
        gpujpeg_huffman_output_byte_count = 0;
    }
    
    // stop if out of segment bounds
    if ( segment_index >= segment_count )
        return;
    
    struct gpujpeg_segment* segment = &d_segment[segment_index];
    const int segment_mcu_count = segment->mcu_count;
    
    // Initialize huffman coder
    int dc[GPUJPEG_MAX_COMPONENT_COUNT];
    for ( int comp = 0; comp < GPUJPEG_MAX_COMPONENT_COUNT; comp++ )
        dc[comp] = 0;
    
    // Prepare data pointers
    unsigned int * data_compressed = (unsigned int*)(d_data_compressed + segment->data_temp_index);
    unsigned int * data_compressed_start = data_compressed;
    
<<<<<<< HEAD
    // Non-interleaving mode
    if ( comp_count == 1 ) {
        int segment_index = segment->scan_segment_index;

        // Get component for current scan
        struct gpujpeg_component* component = &d_component[segment->scan_index];

        // Get component data for MCU (first block)
        const int16_t* block = &component->d_data_quantized[(segment_index * component->segment_mcu_count) * component->mcu_size];

        // Get coder parameters
        int & last_dc = dc[segment->scan_index];

        // Get huffman tables
        struct gpujpeg_table_huffman_encoder* d_table_dc = NULL;
        struct gpujpeg_table_huffman_encoder* d_table_ac = NULL;
        if ( component->type == GPUJPEG_COMPONENT_LUMINANCE ) {
            d_table_dc = d_table_y_dc;
            d_table_ac = d_table_y_ac;
        } else {
            d_table_dc = d_table_cbcr_dc;
            d_table_ac = d_table_cbcr_ac;
        }
        
        // mcu size of the component
        const int comp_mcu_size = component->mcu_size;
            
        // Encode MCUs in segment
        for ( int mcu_index = 0; mcu_index < segment_mcu_count; mcu_index++ ) {
            // Encode 8x8 block
            if (gpujpeg_huffman_gpu_encoder_encode_block(block, data_compressed, s_out, remaining_codewords, &last_dc, tid, d_table_dc, d_table_ac) != 0)
                break;
            block += comp_mcu_size;
        }
    }
    // Interleaving mode
    else {
        int segment_index = segment->scan_segment_index; //TODO asi nepotrebne
        // Encode MCUs in segment
        for ( int mcu_index = 0; mcu_index < segment_mcu_count; mcu_index++ ) {
            //assert(segment->scan_index == 0);
            for ( int comp = 0; comp < comp_count; comp++ ) {
                struct gpujpeg_component* component = &d_component[comp];

                // Prepare mcu indexes
                int mcu_index_x = (segment_index * component->segment_mcu_count + mcu_index) % component->mcu_count_x;
                int mcu_index_y = (segment_index * component->segment_mcu_count + mcu_index) / component->mcu_count_x;
                
                // Compute base data index
                int data_index_base = mcu_index_y * (component->mcu_size * component->mcu_count_x) + mcu_index_x * (component->mcu_size_x * GPUJPEG_BLOCK_SIZE);
                
                // Get huffman tables
                struct gpujpeg_table_huffman_encoder* d_table_dc = NULL;
                struct gpujpeg_table_huffman_encoder* d_table_ac = NULL;
                if ( component->type == GPUJPEG_COMPONENT_LUMINANCE ) {
                    d_table_dc = d_table_y_dc;
                    d_table_ac = d_table_y_ac;
                } else {
                    d_table_dc = d_table_cbcr_dc;
                    d_table_ac = d_table_cbcr_ac;
                }
                
                // Get sampling faactors
                const int comp_vertical_sampling = component->sampling_factor.vertical;
                const int comp_horizontal_sampling = component->sampling_factor.horizontal;
                
                // Pointer to quantized data of the component
                const int16_t* const d_component_data_quantized = component->d_data_quantized;
                
                // Size and count of MCUs in component
                const int comp_mcu_stride = component->mcu_count_x * component->mcu_size_x * GPUJPEG_BLOCK_SIZE;
                
                // For all vertical 8x8 blocks
                for ( int y = 0; y < comp_vertical_sampling; y++ ) {
                    // Compute base row data index
                    int data_index_row = data_index_base + y * comp_mcu_stride;
                    // For all horizontal 8x8 blocks
                    for ( int x = 0; x < comp_horizontal_sampling; x++ ) {
                        // Compute 8x8 block data index
                        int data_index = data_index_row + x * GPUJPEG_BLOCK_SIZE * GPUJPEG_BLOCK_SIZE;
                        
                        // Get component data for MCU
                        const int16_t* block = d_component_data_quantized + data_index;
                        
                        // Get coder parameters
                        int & last_dc = dc[comp];
            
                        // Encode 8x8 block
                        gpujpeg_huffman_gpu_encoder_encode_block(block, data_compressed, s_out, remaining_codewords, &last_dc, tid, d_table_dc, d_table_ac);
                    }
                }
            }
        }
    }

    // flush remaining codewords
    gpujpeg_huffman_gpu_encoder_flush_codewords(s_out, data_compressed, remaining_codewords, tid);
    
    // Set number of codewords.
    if (tid == 0 ) {
        segment->data_compressed_size = data_compressed - data_compressed_start;
    }
    __syncthreads();
}



#define SERIALIZATION_THREADS_PER_TBLOCK 192


/**
 * Codeword serialization kernel.
 * 
 * @return void
 */
__launch_bounds__(SERIALIZATION_THREADS_PER_TBLOCK, 1536 / SERIALIZATION_THREADS_PER_TBLOCK)
__global__ static void
gpujpeg_huffman_encoder_serialization_kernel(
    struct gpujpeg_segment* d_segment,
    int segment_count, 
    uint8_t* d_data_compressed
) {    
    // Temp buffer for all threads of the threadblock
    __shared__ uint4 s_temp_all[2 * SERIALIZATION_THREADS_PER_TBLOCK];

    // Thread's 32 bytes in shared memory for output composition
    uint4 * const s_temp = s_temp_all + threadIdx.x * 2;
    
    // Select Segment
    const int block_idx = blockIdx.x + blockIdx.y * gridDim.x;
    int segment_index = block_idx * SERIALIZATION_THREADS_PER_TBLOCK + threadIdx.x;
    if ( segment_index >= segment_count )
        return;
    
    // Thread's segment
    struct gpujpeg_segment* const segment = &d_segment[segment_index];
    
    // Input and output pointers
    uint4 * const d_dest_stream_start = (uint4*)(d_data_compressed + segment->data_temp_index);
    uint4 * d_dest_stream = d_dest_stream_start;
    const uint4 * d_src_codewords = d_dest_stream_start;
    
    // number of bytes in the temp buffer, remaining bits and their count
    int byte_count = 0, bit_count = 0;
    unsigned int remaining_bits = 0;
    
    // "data_compressed_size" is now initialized to number of codewords to be serialized
    for(int cword_tuple_count = (segment->data_compressed_size + 3) >> 2; cword_tuple_count--; ) // reading 4 codewords at once
    {
        // read 4 codewords and advance input pointer to next ones
        const uint4 cwords = *(d_src_codewords++);
        
        // encode first pair of codewords
        gpujpeg_huffman_gpu_encoder_emit_bits(remaining_bits, byte_count, bit_count, (uint8_t*)s_temp, cwords.x);
        gpujpeg_huffman_gpu_encoder_emit_bits(remaining_bits, byte_count, bit_count, (uint8_t*)s_temp, cwords.y);
        
        // possibly flush output if have at least 16 bytes
        if(byte_count >= 16) {
            // write 16 bytes into destination buffer
            *(d_dest_stream++) = s_temp[0];
            
            // move remaining bytes to first half of the buffer
            s_temp[0] = s_temp[1];
            
            // update number of remaining bits
            byte_count -= 16;
        }
        
        // encode other two codewords
        gpujpeg_huffman_gpu_encoder_emit_bits(remaining_bits, byte_count, bit_count, (uint8_t*)s_temp, cwords.z);
        gpujpeg_huffman_gpu_encoder_emit_bits(remaining_bits, byte_count, bit_count, (uint8_t*)s_temp, cwords.w);
        
        // possibly flush output if have at least 16 bytes
        if(byte_count >= 16) {
            // write 16 bytes into destination buffer
            *(d_dest_stream++) = s_temp[0];
            
            // move remaining bytes to first half of the buffer
            s_temp[0] = s_temp[1];
            
            // update number of remaining bits
            byte_count -= 16;
        }
    }
=======
    // Pointer to segment's list of 8x8 blocks and their count
    const uint64_t* packed_block_info_ptr = d_block_list + segment->block_index_list_begin;
    int block_count = segment->block_count;
    
    // Encode MCUs in segment
    while(block_count--) {
        // Get pointer to next block input data and info about its color type
        const uint64_t packed_block_info = *(packed_block_info_ptr++);
        
        // Get coder parameters
        int & component_dc = dc[packed_block_info & 0x7f];
        
        // Get huffman tables
        struct gpujpeg_table_huffman_encoder* d_table_dc = NULL;
        struct gpujpeg_table_huffman_encoder* d_table_ac = NULL;
        if ( packed_block_info & 0x80 ) {
            d_table_dc = d_table_cbcr_dc;
            d_table_ac = d_table_cbcr_ac;
        } else {
            d_table_dc = d_table_y_dc;
            d_table_ac = d_table_y_ac;
        }
        
        // Source data pointer
        int16_t* block = &d_data_quantized[packed_block_info >> 8];
                    
        // Encode 8x8 block
        if ( gpujpeg_huffman_gpu_encoder_encode_block(put_value, put_bits, component_dc, block, data_compressed, d_table_dc, d_table_ac) != 0 )
            break;
    } 
>>>>>>> 829074f9
    
    // Emit left bits
    gpujpeg_huffman_gpu_encoder_emit_bits(remaining_bits, byte_count, bit_count, (uint8_t*)s_temp, 0xfe000007);

    // Terminate codestream with restart marker
    ((uint8_t*)s_temp)[byte_count + 0] = 0xFF;
    ((uint8_t*)s_temp)[byte_count + 1] = GPUJPEG_MARKER_RST0 + (segment->scan_segment_index % 8);
    
    // flush remaining bytes
    d_dest_stream[0] = s_temp[0];
    d_dest_stream[1] = s_temp[1];
    
    // Set compressed size
    segment->data_compressed_size = (d_dest_stream - d_dest_stream_start) * 16 + byte_count + 2;
}




/**
 * Huffman coder output compaction kernel.
 * 
 * @return void
 */
__global__ static void
gpujpeg_huffman_encoder_compaction_kernel (
    struct gpujpeg_segment* const d_segment,
    const int segment_count, 
    const uint8_t* const d_src,
    uint8_t* const d_dest
) {    
    // get some segment (size of threadblocks is 32 x N, so threadIdx.y is warp index)
    const int block_idx = blockIdx.x + blockIdx.y * gridDim.x;
    const int segment_idx = threadIdx.y + block_idx * blockDim.y;
    if(segment_idx >= segment_count) {
        return;
    }
    
    // temp variables for all warps
    __shared__ volatile unsigned int s_out_offsets[WARPS_NUM];
    
    // get info about the segment
    const unsigned int segment_byte_count = (d_segment[segment_idx].data_compressed_size + 15) & ~15;  // number of bytes rounded up to multiple of 16
    const unsigned int segment_in_offset = d_segment[segment_idx].data_temp_index;  // this should be aligned at least to 16byte boundary
    
    // first thread of each warp reserves space in output buffer
    if(0 == threadIdx.x) {
         const unsigned int segment_out_offset = atomicAdd(&gpujpeg_huffman_output_byte_count, segment_byte_count);
         s_out_offsets[threadIdx.y] = segment_out_offset;
         d_segment[segment_idx].data_compressed_index = segment_out_offset;
    }
    
    // all threads read output buffer offset for their segment and prepare input and output pointers and number of copy iterations
    const uint4 * d_in = threadIdx.x + (uint4*)(d_src + segment_in_offset);
    uint4 * d_out = threadIdx.x + (uint4*)(d_dest + s_out_offsets[threadIdx.y]);
    unsigned int copy_iterations = segment_byte_count / 512; // 512 is number of bytes copied in each iteration (32 threads * 16 bytes per thread)
    
    // copy the data!
    while(copy_iterations--) {
        *d_out = *d_in;
        d_out += 32;
        d_in += 32;
    }
    
    // copy remaining bytes (less than 512 bytes)
    if((threadIdx.x * 16) < (segment_byte_count & 511)) {
        *d_out = *d_in;
    }
}



/** Documented at declaration */
int
gpujpeg_huffman_gpu_encoder_init()
{
    
    // Initialize decomposition lookup table
    cudaFuncSetCacheConfig(gpujpeg_huffman_gpu_encoder_value_decomposition_init_kernel, cudaFuncCachePreferShared);
    gpujpeg_huffman_gpu_encoder_value_decomposition_init_kernel<<<32, 256>>>();  // 8192 threads total
    cudaThreadSynchronize();
    gpujpeg_cuda_check_error("Decomposition LUT initialization failed");
    
    // Copy natural order to constant device memory
    cudaMemcpyToSymbol(
        (const char*)gpujpeg_huffman_gpu_encoder_order_natural,
        gpujpeg_order_natural, 
        GPUJPEG_ORDER_NATURAL_SIZE * sizeof(int),
        0,
        cudaMemcpyHostToDevice
    );
    gpujpeg_cuda_check_error("Huffman encoder init");
    
    return 0;
}


dim3
gpujpeg_huffman_gpu_encoder_grid_size(int tblock_count)
{
    dim3 size(tblock_count);
    while(size.x > 0xffff) {
        size.x = (size.x + 1) >> 1;
        size.y <<= 1;
    }
    return size;
}




/** Documented at declaration */
int
gpujpeg_huffman_gpu_encoder_encode(struct gpujpeg_encoder* encoder, unsigned int * output_byte_count)
{   
    // Get coder
    struct gpujpeg_coder* coder = &encoder->coder;
    
    assert(coder->param.restart_interval > 0);
    
    int comp_count = 1;
    if ( coder->param.interleaved == 1 )
        comp_count = coder->param_image.comp_count;
    assert(comp_count >= 1 && comp_count <= GPUJPEG_MAX_COMPONENT_COUNT);

    // Configure more shared memory
    cudaFuncSetCacheConfig(gpujpeg_huffman_encoder_encode_kernel, cudaFuncCachePreferShared);
    cudaFuncSetCacheConfig(gpujpeg_huffman_encoder_serialization_kernel, cudaFuncCachePreferShared);
    
    // Run encoder kernel
    dim3 thread(32 * WARPS_NUM);
    dim3 grid = gpujpeg_huffman_gpu_encoder_grid_size(gpujpeg_div_and_round_up(coder->segment_count, (thread.x / 32)));
    gpujpeg_huffman_encoder_encode_kernel<<<grid, thread>>>(
        coder->d_segment, 
        coder->segment_count, 
<<<<<<< HEAD
        coder->d_temp_huffman
=======
        coder->d_data_compressed,
        coder->d_block_list,
        coder->d_data_quantized
>>>>>>> 829074f9
    #ifndef GPUJPEG_HUFFMAN_CODER_TABLES_IN_CONSTANT
        ,encoder->d_table_huffman[GPUJPEG_COMPONENT_LUMINANCE][GPUJPEG_HUFFMAN_DC]
        ,encoder->d_table_huffman[GPUJPEG_COMPONENT_LUMINANCE][GPUJPEG_HUFFMAN_AC]
        ,encoder->d_table_huffman[GPUJPEG_COMPONENT_CHROMINANCE][GPUJPEG_HUFFMAN_DC]
        ,encoder->d_table_huffman[GPUJPEG_COMPONENT_CHROMINANCE][GPUJPEG_HUFFMAN_AC]
    #endif
    );
    cudaThreadSynchronize();
    gpujpeg_cuda_check_error("Huffman encoding failed");
    
    // Run codeword serialization kernel
    const int num_serialization_tblocks = gpujpeg_div_and_round_up(coder->segment_count, SERIALIZATION_THREADS_PER_TBLOCK);
    const dim3 serialization_grid = gpujpeg_huffman_gpu_encoder_grid_size(num_serialization_tblocks);
    gpujpeg_huffman_encoder_serialization_kernel<<<num_serialization_tblocks, SERIALIZATION_THREADS_PER_TBLOCK>>>(
        coder->d_segment, 
        coder->segment_count, 
        coder->d_temp_huffman
    );
    cudaThreadSynchronize();
    gpujpeg_cuda_check_error("Codeword serialization failed");
    
    // Run output compaction kernel (one warp per segment)
    const dim3 compaction_thread(32, WARPS_NUM);
    const dim3 compaction_grid = gpujpeg_huffman_gpu_encoder_grid_size(gpujpeg_div_and_round_up(coder->segment_count, WARPS_NUM));
    gpujpeg_huffman_encoder_compaction_kernel<<<compaction_grid, compaction_thread>>>(
        coder->d_segment,
        coder->segment_count,
        coder->d_temp_huffman,
        coder->d_data_compressed
    );
    cudaThreadSynchronize();
    gpujpeg_cuda_check_error("Huffman output compaction failed");
    
    // Read and return number of occupied bytes
    cudaMemcpyFromSymbol(output_byte_count, gpujpeg_huffman_output_byte_count, sizeof(unsigned int), 0, cudaMemcpyDeviceToHost);
    gpujpeg_cuda_check_error("Huffman output size getting failed");
    
    return 0;
}<|MERGE_RESOLUTION|>--- conflicted
+++ resolved
@@ -324,9 +324,7 @@
     // stop if out of segment bounds
     if ( segment_index >= segment_count )
         return;
-    
     struct gpujpeg_segment* segment = &d_segment[segment_index];
-    const int segment_mcu_count = segment->mcu_count;
     
     // Initialize huffman coder
     int dc[GPUJPEG_MAX_COMPONENT_COUNT];
@@ -337,100 +335,34 @@
     unsigned int * data_compressed = (unsigned int*)(d_data_compressed + segment->data_temp_index);
     unsigned int * data_compressed_start = data_compressed;
     
-<<<<<<< HEAD
-    // Non-interleaving mode
-    if ( comp_count == 1 ) {
-        int segment_index = segment->scan_segment_index;
-
-        // Get component for current scan
-        struct gpujpeg_component* component = &d_component[segment->scan_index];
-
-        // Get component data for MCU (first block)
-        const int16_t* block = &component->d_data_quantized[(segment_index * component->segment_mcu_count) * component->mcu_size];
-
+    // Pointer to segment's list of 8x8 blocks and their count
+    const uint64_t* packed_block_info_ptr = d_block_list + segment->block_index_list_begin;
+    int block_count = segment->block_count;
+    
+    // Encode MCUs in segment
+    while(block_count--) {
+        // Get pointer to next block input data and info about its color type
+        const uint64_t packed_block_info = *(packed_block_info_ptr++);
+        
         // Get coder parameters
-        int & last_dc = dc[segment->scan_index];
-
+        int & last_dc = dc[packed_block_info & 0x7f];
+        
         // Get huffman tables
         struct gpujpeg_table_huffman_encoder* d_table_dc = NULL;
         struct gpujpeg_table_huffman_encoder* d_table_ac = NULL;
-        if ( component->type == GPUJPEG_COMPONENT_LUMINANCE ) {
+        if ( packed_block_info & 0x80 ) {
+            d_table_dc = d_table_cbcr_dc;
+            d_table_ac = d_table_cbcr_ac;
+        } else {
             d_table_dc = d_table_y_dc;
             d_table_ac = d_table_y_ac;
-        } else {
-            d_table_dc = d_table_cbcr_dc;
-            d_table_ac = d_table_cbcr_ac;
         }
         
-        // mcu size of the component
-        const int comp_mcu_size = component->mcu_size;
-            
-        // Encode MCUs in segment
-        for ( int mcu_index = 0; mcu_index < segment_mcu_count; mcu_index++ ) {
-            // Encode 8x8 block
-            if (gpujpeg_huffman_gpu_encoder_encode_block(block, data_compressed, s_out, remaining_codewords, &last_dc, tid, d_table_dc, d_table_ac) != 0)
-                break;
-            block += comp_mcu_size;
-        }
-    }
-    // Interleaving mode
-    else {
-        int segment_index = segment->scan_segment_index; //TODO asi nepotrebne
-        // Encode MCUs in segment
-        for ( int mcu_index = 0; mcu_index < segment_mcu_count; mcu_index++ ) {
-            //assert(segment->scan_index == 0);
-            for ( int comp = 0; comp < comp_count; comp++ ) {
-                struct gpujpeg_component* component = &d_component[comp];
-
-                // Prepare mcu indexes
-                int mcu_index_x = (segment_index * component->segment_mcu_count + mcu_index) % component->mcu_count_x;
-                int mcu_index_y = (segment_index * component->segment_mcu_count + mcu_index) / component->mcu_count_x;
-                
-                // Compute base data index
-                int data_index_base = mcu_index_y * (component->mcu_size * component->mcu_count_x) + mcu_index_x * (component->mcu_size_x * GPUJPEG_BLOCK_SIZE);
-                
-                // Get huffman tables
-                struct gpujpeg_table_huffman_encoder* d_table_dc = NULL;
-                struct gpujpeg_table_huffman_encoder* d_table_ac = NULL;
-                if ( component->type == GPUJPEG_COMPONENT_LUMINANCE ) {
-                    d_table_dc = d_table_y_dc;
-                    d_table_ac = d_table_y_ac;
-                } else {
-                    d_table_dc = d_table_cbcr_dc;
-                    d_table_ac = d_table_cbcr_ac;
-                }
-                
-                // Get sampling faactors
-                const int comp_vertical_sampling = component->sampling_factor.vertical;
-                const int comp_horizontal_sampling = component->sampling_factor.horizontal;
-                
-                // Pointer to quantized data of the component
-                const int16_t* const d_component_data_quantized = component->d_data_quantized;
-                
-                // Size and count of MCUs in component
-                const int comp_mcu_stride = component->mcu_count_x * component->mcu_size_x * GPUJPEG_BLOCK_SIZE;
-                
-                // For all vertical 8x8 blocks
-                for ( int y = 0; y < comp_vertical_sampling; y++ ) {
-                    // Compute base row data index
-                    int data_index_row = data_index_base + y * comp_mcu_stride;
-                    // For all horizontal 8x8 blocks
-                    for ( int x = 0; x < comp_horizontal_sampling; x++ ) {
-                        // Compute 8x8 block data index
-                        int data_index = data_index_row + x * GPUJPEG_BLOCK_SIZE * GPUJPEG_BLOCK_SIZE;
-                        
-                        // Get component data for MCU
-                        const int16_t* block = d_component_data_quantized + data_index;
-                        
-                        // Get coder parameters
-                        int & last_dc = dc[comp];
-            
-                        // Encode 8x8 block
-                        gpujpeg_huffman_gpu_encoder_encode_block(block, data_compressed, s_out, remaining_codewords, &last_dc, tid, d_table_dc, d_table_ac);
-                    }
-                }
-            }
-        }
+        // Source data pointer
+        int16_t* block = &d_data_quantized[packed_block_info >> 8];
+                    
+        // Encode 8x8 block
+        gpujpeg_huffman_gpu_encoder_encode_block(block, data_compressed, s_out, remaining_codewords, &last_dc, tid, d_table_dc, d_table_ac);
     }
 
     // flush remaining codewords
@@ -440,7 +372,6 @@
     if (tid == 0 ) {
         segment->data_compressed_size = data_compressed - data_compressed_start;
     }
-    __syncthreads();
 }
 
 
@@ -522,38 +453,6 @@
             byte_count -= 16;
         }
     }
-=======
-    // Pointer to segment's list of 8x8 blocks and their count
-    const uint64_t* packed_block_info_ptr = d_block_list + segment->block_index_list_begin;
-    int block_count = segment->block_count;
-    
-    // Encode MCUs in segment
-    while(block_count--) {
-        // Get pointer to next block input data and info about its color type
-        const uint64_t packed_block_info = *(packed_block_info_ptr++);
-        
-        // Get coder parameters
-        int & component_dc = dc[packed_block_info & 0x7f];
-        
-        // Get huffman tables
-        struct gpujpeg_table_huffman_encoder* d_table_dc = NULL;
-        struct gpujpeg_table_huffman_encoder* d_table_ac = NULL;
-        if ( packed_block_info & 0x80 ) {
-            d_table_dc = d_table_cbcr_dc;
-            d_table_ac = d_table_cbcr_ac;
-        } else {
-            d_table_dc = d_table_y_dc;
-            d_table_ac = d_table_y_ac;
-        }
-        
-        // Source data pointer
-        int16_t* block = &d_data_quantized[packed_block_info >> 8];
-                    
-        // Encode 8x8 block
-        if ( gpujpeg_huffman_gpu_encoder_encode_block(put_value, put_bits, component_dc, block, data_compressed, d_table_dc, d_table_ac) != 0 )
-            break;
-    } 
->>>>>>> 829074f9
     
     // Emit left bits
     gpujpeg_huffman_gpu_encoder_emit_bits(remaining_bits, byte_count, bit_count, (uint8_t*)s_temp, 0xfe000007);
@@ -674,11 +573,6 @@
     
     assert(coder->param.restart_interval > 0);
     
-    int comp_count = 1;
-    if ( coder->param.interleaved == 1 )
-        comp_count = coder->param_image.comp_count;
-    assert(comp_count >= 1 && comp_count <= GPUJPEG_MAX_COMPONENT_COUNT);
-
     // Configure more shared memory
     cudaFuncSetCacheConfig(gpujpeg_huffman_encoder_encode_kernel, cudaFuncCachePreferShared);
     cudaFuncSetCacheConfig(gpujpeg_huffman_encoder_serialization_kernel, cudaFuncCachePreferShared);
@@ -689,13 +583,9 @@
     gpujpeg_huffman_encoder_encode_kernel<<<grid, thread>>>(
         coder->d_segment, 
         coder->segment_count, 
-<<<<<<< HEAD
-        coder->d_temp_huffman
-=======
-        coder->d_data_compressed,
+        coder->d_temp_huffman,
         coder->d_block_list,
         coder->d_data_quantized
->>>>>>> 829074f9
     #ifndef GPUJPEG_HUFFMAN_CODER_TABLES_IN_CONSTANT
         ,encoder->d_table_huffman[GPUJPEG_COMPONENT_LUMINANCE][GPUJPEG_HUFFMAN_DC]
         ,encoder->d_table_huffman[GPUJPEG_COMPONENT_LUMINANCE][GPUJPEG_HUFFMAN_AC]
