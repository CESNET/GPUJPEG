--- conflicted
+++ resolved
@@ -80,13 +80,8 @@
 CFLAGS += $(COMMONFLAGS) -std=c99
 # CUDA flags
 NVCCFLAGS += $(COMMONFLAGS) \
-<<<<<<< HEAD
-	--ptxas-options="-v" -gencode arch=compute_20,code=sm_20 \
-=======
-	-gencode arch=compute_20,code=sm_20 \
-	-gencode arch=compute_11,code=sm_11 \
-	--ptxas-options="-v"
->>>>>>> 0b8d8807
+	--ptxas-options="-v" -gencode arch=compute_20,code=sm_20
+
 # Linker flags
 LDFLAGS += -shared
 
