/**
 * Copyright (c) 2011, CESNET z.s.p.o
 * Copyright (c) 2011, Silicon Genome, LLC.
 *
 * All rights reserved.
 *
 * Redistribution and use in source and binary forms, with or without
 * modification, are permitted provided that the following conditions are met:
 *
 *     * Redistributions of source code must retain the above copyright
 *       notice, this list of conditions and the following disclaimer.
 *
 *     * Redistributions in binary form must reproduce the above copyright
 *       notice, this list of conditions and the following disclaimer in the
 *       documentation and/or other materials provided with the distribution.
 *
 * THIS SOFTWARE IS PROVIDED BY THE COPYRIGHT HOLDERS AND CONTRIBUTORS "AS IS"
 * AND ANY EXPRESS OR IMPLIED WARRANTIES, INCLUDING, BUT NOT LIMITED TO, THE
 * IMPLIED WARRANTIES OF MERCHANTABILITY AND FITNESS FOR A PARTICULAR PURPOSE
 * ARE DISCLAIMED. IN NO EVENT SHALL THE COPYRIGHT HOLDER OR CONTRIBUTORS BE
 * LIABLE FOR ANY DIRECT, INDIRECT, INCIDENTAL, SPECIAL, EXEMPLARY, OR
 * CONSEQUENTIAL DAMAGES (INCLUDING, BUT NOT LIMITED TO, PROCUREMENT OF
 * SUBSTITUTE GOODS OR SERVICES; LOSS OF USE, DATA, OR PROFITS; OR BUSINESS
 * INTERRUPTION) HOWEVER CAUSED AND ON ANY THEORY OF LIABILITY, WHETHER IN
 * CONTRACT, STRICT LIABILITY, OR TORT (INCLUDING NEGLIGENCE OR OTHERWISE)
 * ARISING IN ANY WAY OUT OF THE USE OF THIS SOFTWARE, EVEN IF ADVISED OF THE
 * POSSIBILITY OF SUCH DAMAGE.
 */
 
#ifndef GPUJPEG_UTIL_H
#define GPUJPEG_UTIL_H

#include <stdio.h>
#include <stdint.h>
#include <stdlib.h>
#include <string.h>
#include <assert.h>
<<<<<<< HEAD
#include <cuda_runtime.h>
=======
#include "cuda_runtime.h"
>>>>>>> 6ad956b8

#ifdef __cplusplus
extern "C" {
#endif
    
// CUDA check error
#define gpujpeg_cuda_check_error(msg) \
    { \
        cudaError_t err = cudaGetLastError(); \
        if( cudaSuccess != err) { \
            fprintf(stderr, "[GPUJPEG] [Error] %s (line %i): %s: %s.\n", \
                __FILE__, __LINE__, msg, cudaGetErrorString( err) ); \
            exit(-1); \
        } \
    } \
    
// Divide and round up
#define gpujpeg_div_and_round_up(value, div) \
    (((value % div) != 0) ? (value / div + 1) : (value / div))

// CUDA maximum grid size
#define GPUJPEG_CUDA_MAXIMUM_GRID_SIZE 65535

// CUDA C++ extension for Eclipse CDT
#ifdef __CDT_PARSER__
struct { int x; int y; int z; } threadIdx;
struct { int x; int y; int z; } blockIdx;
struct { int x; int y; int z; } blockDim;
struct { int x; int y; int z; } gridDim;
#endif

// OpenGL missing error
#define GPUJPEG_EXIT_MISSING_OPENGL() \
    fprintf(stderr, "[GPUJPEG] [Error] Can't use OpenGL. The codec was compiled without OpenGL!\n"); \
    exit(-1); \

#ifdef __cplusplus
}
#endif

#endif // GPUJPEG_UTIL_H<|MERGE_RESOLUTION|>--- conflicted
+++ resolved
@@ -35,11 +35,7 @@
 #include <stdlib.h>
 #include <string.h>
 #include <assert.h>
-<<<<<<< HEAD
-#include <cuda_runtime.h>
-=======
 #include "cuda_runtime.h"
->>>>>>> 6ad956b8
 
 #ifdef __cplusplus
 extern "C" {
