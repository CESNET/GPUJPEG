--- conflicted
+++ resolved
@@ -555,13 +555,11 @@
         result = 0;   
     gpujpeg_cuda_check_error("Coder data compressed allocation");
     
-<<<<<<< HEAD
     // Allocate Huffman coder temporary buffer
     if ( cudaSuccess != cudaMalloc((void**)&coder->d_temp_huffman, max_compressed_data_size * sizeof(uint8_t)) ) 
         result = 0;   
     gpujpeg_cuda_check_error("Huffman temp buffer allocation");
      
-=======
     // Initialize block lists in host memory
     coder->block_count = 0;
     for ( int comp = 0; comp < coder->param_image.comp_count; comp++ )
@@ -637,7 +635,6 @@
     if ( cudaSuccess != cudaMemcpy(coder->d_segment, coder->segment, coder->segment_count * sizeof(struct gpujpeg_segment), cudaMemcpyHostToDevice) )
         result = 0;
     
->>>>>>> 829074f9
     return 0;
 }
 
@@ -663,15 +660,12 @@
         cudaFreeHost(coder->segment); 
     if ( coder->d_segment != NULL )
         cudaFree(coder->d_segment);
-<<<<<<< HEAD
     if ( coder->d_temp_huffman != NULL )
         cudaFree(coder->d_temp_huffman);
-=======
     if ( coder->block_list != NULL )
         cudaFreeHost(coder->block_list); 
     if ( coder->d_block_list != NULL )
         cudaFree(coder->d_block_list); 
->>>>>>> 829074f9
     return 0;
 }
 
