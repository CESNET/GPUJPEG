/**
 * Copyright (c) 2011, CESNET z.s.p.o
 * Copyright (c) 2011, Silicon Genome, LLC.
 *
 * All rights reserved.
 *
 * Redistribution and use in source and binary forms, with or without
 * modification, are permitted provided that the following conditions are met:
 *
 *     * Redistributions of source code must retain the above copyright
 *       notice, this list of conditions and the following disclaimer.
 *
 *     * Redistributions in binary form must reproduce the above copyright
 *       notice, this list of conditions and the following disclaimer in the
 *       documentation and/or other materials provided with the distribution.
 *
 * THIS SOFTWARE IS PROVIDED BY THE COPYRIGHT HOLDERS AND CONTRIBUTORS "AS IS"
 * AND ANY EXPRESS OR IMPLIED WARRANTIES, INCLUDING, BUT NOT LIMITED TO, THE
 * IMPLIED WARRANTIES OF MERCHANTABILITY AND FITNESS FOR A PARTICULAR PURPOSE
 * ARE DISCLAIMED. IN NO EVENT SHALL THE COPYRIGHT HOLDER OR CONTRIBUTORS BE
 * LIABLE FOR ANY DIRECT, INDIRECT, INCIDENTAL, SPECIAL, EXEMPLARY, OR
 * CONSEQUENTIAL DAMAGES (INCLUDING, BUT NOT LIMITED TO, PROCUREMENT OF
 * SUBSTITUTE GOODS OR SERVICES; LOSS OF USE, DATA, OR PROFITS; OR BUSINESS
 * INTERRUPTION) HOWEVER CAUSED AND ON ANY THEORY OF LIABILITY, WHETHER IN
 * CONTRACT, STRICT LIABILITY, OR TORT (INCLUDING NEGLIGENCE OR OTHERWISE)
 * ARISING IN ANY WAY OUT OF THE USE OF THIS SOFTWARE, EVEN IF ADVISED OF THE
 * POSSIBILITY OF SUCH DAMAGE.
 */
 
#include "gpujpeg_table.h"
#include "gpujpeg_util.h"
<<<<<<< HEAD
#include <npp.h>
=======
>>>>>>> 0b8d8807

/** Default Quantization Table for Y component (zig-zag order)*/
static uint8_t gpujpeg_table_default_quantization_luminance[] = { 
  16,  11,  12,  14,  12,  10,  16,  14,
  13,  14,  18,  17,  16,  19,  24,  40,
  26,  24,  22,  22,  24,  49,  35,  37,
  29,  40,  58,  51,  61,  60,  57,  51,
  56,  55,  64,  72,  92,  78,  64,  68,
  87,  69,  55,  56,  80, 109,  81,  87,
  95,  98, 103, 104, 103,  62,  77, 113,
 121, 112, 100, 120,  92, 101, 103,  99
};
/** Default Quantization Table for Cb or Cr component (zig-zag order) */
static uint8_t gpujpeg_table_default_quantization_chrominance[] = { 
  17,  18,  18,  24,  21,  24,  47,  26,
  26,  47,  99,  66,  56,  66,  99,  99,
  99,  99,  99,  99,  99,  99,  99,  99,
  99,  99,  99,  99,  99,  99,  99,  99,
  99,  99,  99,  99,  99,  99,  99,  99,
  99,  99,  99,  99,  99,  99,  99,  99,
  99,  99,  99,  99,  99,  99,  99,  99,
  99,  99,  99,  99,  99,  99,  99,  99
};

/**
 * Set default quantization table
 * 
 * @param table_raw  Table buffer
 * @param type  Quantization table type
 */
void
gpujpeg_table_quantization_set_default(uint8_t* table_raw, enum gpujpeg_component_type type)
{
    uint8_t* table_default = NULL;
    if ( type == GPUJPEG_COMPONENT_LUMINANCE )
        table_default = gpujpeg_table_default_quantization_luminance;
    else if ( type == GPUJPEG_COMPONENT_CHROMINANCE )
        table_default = gpujpeg_table_default_quantization_chrominance;
    else
        assert(0);
    memcpy(table_raw, table_default, 64 * sizeof(uint8_t));
}

<<<<<<< HEAD
=======
/**
 * Apply quality to quantization table
 *
 * @param table_raw  Table buffer
 * @param quality  Quality to apply
 */
void
gpujpeg_table_quantization_apply_quality(uint8_t* table_raw, int quality)
{
    int s = (quality < 50) ? (5000 / quality) : (200 - (2 * quality));
    for ( int i = 0; i < 64; i++ ) {
        uint8_t value = (s * (int)table_raw[i] + 50) / 100;
        if ( value == 0 ) {
            value = 1;
        }
        table_raw[i] = value;
    }
}

>>>>>>> 0b8d8807
/** Documented at declaration */
int
gpujpeg_table_quantization_encoder_init(struct gpujpeg_table_quantization* table, enum gpujpeg_component_type type, int quality)
{
    // Load raw table in zig-zag order
    gpujpeg_table_quantization_set_default(table->table_raw, type);
<<<<<<< HEAD
    
    // Update raw table by quality
    nppiQuantFwdRawTableInit_JPEG_8u(table->table_raw, quality);
    
    // Fix NPP bug before version 4.1 [http://forums.nvidia.com/index.php?showtopic=191896]
    const NppLibraryVersion* npp_version = nppGetLibVersion();
    if ( npp_version->major < 4 || (npp_version->major == 4 && npp_version->minor == 0) ) {
        for ( int i = 0; i < 64; i++ ) {
            table->table[gpujpeg_order_natural[i]] = ((1 << 15) / (double)table->table_raw[i]) + 0.5;
        }
    } else {
        // Load forward table from raw table
        nppiQuantFwdTableInit_JPEG_8u16u(table->table_raw, table->table);
    }
        
    // Copy tables to device memory
    if ( cudaSuccess != cudaMemcpy(table->d_table, table->table, 64 * sizeof(uint16_t), cudaMemcpyHostToDevice) )
        return -1;
    
=======

    // Update raw table by quality
    gpujpeg_table_quantization_apply_quality(table->table_raw, quality);
    
    // Scales of outputs of 1D DCT.
    const double dct_scales[8] = {1.0, 1.387039845, 1.306562965, 1.175875602, 1.0, 0.785694958, 0.541196100, 0.275899379};
    
    // Prepare transposed float quantization table, pre-divided by output DCT weights
    float h_quantization_table[64];
    for( unsigned int i = 0; i < 64; i++ ) {
        const unsigned int x = gpujpeg_order_natural[i] % 8;
        const unsigned int y = gpujpeg_order_natural[i] / 8;
        h_quantization_table[x * 8 + y] = 1.0 / (table->table_raw[i] * dct_scales[x] * dct_scales[y] * 8); // 8 is the gain of 2D DCT
    }
    
    // Copy quantization table to constant memory
    if ( cudaSuccess != cudaMemcpy(table->d_table_forward, h_quantization_table, 64 * sizeof(float), cudaMemcpyHostToDevice) )
        return  -1;
    gpujpeg_cuda_check_error("Copy DCT quantization table to device memory");
    
    // DCT loads the table into GPU memory itself, after premultiplying coefficients with DCT normalization constants.
>>>>>>> 0b8d8807
    return 0;
}

/** Documented at declaration */
int
gpujpeg_table_quantization_decoder_init(struct gpujpeg_table_quantization* table, enum gpujpeg_component_type type, int quality)
{
    // Load raw table in zig-zag order
    gpujpeg_table_quantization_set_default(table->table_raw, type);
    
    // Update raw table by quality
<<<<<<< HEAD
    nppiQuantFwdRawTableInit_JPEG_8u(table->table_raw, quality);
    
    // Fix NPP bug before version 4.1 [http://forums.nvidia.com/index.php?showtopic=191896]
    const NppLibraryVersion* npp_version = nppGetLibVersion();
    if ( npp_version->major < 4 || (npp_version->major == 4 && npp_version->minor == 0) ) {
        for ( int i = 0; i < 64; i++ ) {
            table->table[gpujpeg_order_natural[i]] = table->table_raw[i];
        }
    } else {
        // Load inverse table from raw table
        nppiQuantInvTableInit_JPEG_8u16u(table->table_raw, table->table);
    }
    
=======
    gpujpeg_table_quantization_apply_quality(table->table_raw, quality);
    
    // Load inverse table from raw table
    for ( int i = 0; i < 64; i++ ) {
        table->table[gpujpeg_order_natural[i]] = table->table_raw[i];
    }

>>>>>>> 0b8d8807
    // Copy tables to device memory
    if ( cudaSuccess != cudaMemcpy(table->d_table, table->table, 64 * sizeof(uint16_t), cudaMemcpyHostToDevice) )
        return -1;
        
    return 0;
}

int
gpujpeg_table_quantization_decoder_compute(struct gpujpeg_table_quantization* table)
{
<<<<<<< HEAD
    // Fix NPP bug before version 4.1 [http://forums.nvidia.com/index.php?showtopic=191896]
    const NppLibraryVersion* npp_version = nppGetLibVersion();
    if ( npp_version->major < 4 || (npp_version->major == 4 && npp_version->minor == 0) ) {
        for ( int i = 0; i < 64; i++ ) {
            table->table[gpujpeg_order_natural[i]] = table->table_raw[i];
        }
    } else {
        // Load inverse table from raw table
        nppiQuantInvTableInit_JPEG_8u16u(table->table_raw, table->table);
    }
    
=======
    // Load inverse table from raw table
    for ( int i = 0; i < 64; i++ ) {
        table->table[gpujpeg_order_natural[i]] = table->table_raw[i];
    }

>>>>>>> 0b8d8807
    // Copy tables to device memory
    if ( cudaSuccess != cudaMemcpy(table->d_table, table->table, 64 * sizeof(uint16_t), cudaMemcpyHostToDevice) )
        return -1;
        
    return 0;
}

/** Documented at declaration */
void
gpujpeg_table_quantization_print(struct gpujpeg_table_quantization* table)
{
    puts("Raw Table (with quality):");
    for (int i = 0; i < 8; ++i) {
        for (int j = 0; j < 8; ++j) {
            printf("%4u", table->table_raw[i * 8 + j]);
        }
        puts("");
    }
    
    puts("Forward/Inverse Table:");
    for (int i = 0; i < 8; ++i) {
        for (int j = 0; j < 8; ++j) {
            printf("%6u", table->table[i * 8 + j]);
        }
        puts("");
    }
}

/** Huffman Table DC for Y component */
static unsigned char gpujpeg_table_huffman_y_dc_bits[17] = {
    0, 0, 1, 5, 1, 1, 1, 1, 1, 1, 0, 0, 0, 0, 0, 0, 0 
};
static unsigned char gpujpeg_table_huffman_y_dc_value[] = { 
    0, 1, 2, 3, 4, 5, 6, 7, 8, 9, 10, 11 
};
/** Huffman Table DC for Cb or Cr component */
static unsigned char gpujpeg_table_huffman_cbcr_dc_bits[17] = { 
    0, 0, 3, 1, 1, 1, 1, 1, 1, 1, 1, 1, 0, 0, 0, 0, 0 
};
static unsigned char gpujpeg_table_huffman_cbcr_dc_value[] = { 
    0, 1, 2, 3, 4, 5, 6, 7, 8, 9, 10, 11 
};
/** Huffman Table AC for Y component */
static unsigned char gpujpeg_table_huffman_y_ac_bits[17] = { 
    0, 0, 2, 1, 3, 3, 2, 4, 3, 5, 5, 4, 4, 0, 0, 1, 0x7d 
};
static unsigned char gpujpeg_table_huffman_y_ac_value[] = { 
    0x01, 0x02, 0x03, 0x00, 0x04, 0x11, 0x05, 0x12,
    0x21, 0x31, 0x41, 0x06, 0x13, 0x51, 0x61, 0x07,
    0x22, 0x71, 0x14, 0x32, 0x81, 0x91, 0xa1, 0x08,
    0x23, 0x42, 0xb1, 0xc1, 0x15, 0x52, 0xd1, 0xf0,
    0x24, 0x33, 0x62, 0x72, 0x82, 0x09, 0x0a, 0x16,
    0x17, 0x18, 0x19, 0x1a, 0x25, 0x26, 0x27, 0x28,
    0x29, 0x2a, 0x34, 0x35, 0x36, 0x37, 0x38, 0x39,
    0x3a, 0x43, 0x44, 0x45, 0x46, 0x47, 0x48, 0x49,
    0x4a, 0x53, 0x54, 0x55, 0x56, 0x57, 0x58, 0x59,
    0x5a, 0x63, 0x64, 0x65, 0x66, 0x67, 0x68, 0x69,
    0x6a, 0x73, 0x74, 0x75, 0x76, 0x77, 0x78, 0x79,
    0x7a, 0x83, 0x84, 0x85, 0x86, 0x87, 0x88, 0x89,
    0x8a, 0x92, 0x93, 0x94, 0x95, 0x96, 0x97, 0x98,
    0x99, 0x9a, 0xa2, 0xa3, 0xa4, 0xa5, 0xa6, 0xa7,
    0xa8, 0xa9, 0xaa, 0xb2, 0xb3, 0xb4, 0xb5, 0xb6,
    0xb7, 0xb8, 0xb9, 0xba, 0xc2, 0xc3, 0xc4, 0xc5,
    0xc6, 0xc7, 0xc8, 0xc9, 0xca, 0xd2, 0xd3, 0xd4,
    0xd5, 0xd6, 0xd7, 0xd8, 0xd9, 0xda, 0xe1, 0xe2,
    0xe3, 0xe4, 0xe5, 0xe6, 0xe7, 0xe8, 0xe9, 0xea,
    0xf1, 0xf2, 0xf3, 0xf4, 0xf5, 0xf6, 0xf7, 0xf8,
    0xf9, 0xfa 
};
/** Huffman Table AC for Cb or Cr component */
static unsigned char gpujpeg_table_huffman_cbcr_ac_bits[17] = { 
    0, 0, 2, 1, 2, 4, 4, 3, 4, 7, 5, 4, 4, 0, 1, 2, 0x77 
};
static unsigned char gpujpeg_table_huffman_cbcr_ac_value[] = { 
    0x00, 0x01, 0x02, 0x03, 0x11, 0x04, 0x05, 0x21,
    0x31, 0x06, 0x12, 0x41, 0x51, 0x07, 0x61, 0x71,
    0x13, 0x22, 0x32, 0x81, 0x08, 0x14, 0x42, 0x91,
    0xa1, 0xb1, 0xc1, 0x09, 0x23, 0x33, 0x52, 0xf0,
    0x15, 0x62, 0x72, 0xd1, 0x0a, 0x16, 0x24, 0x34,
    0xe1, 0x25, 0xf1, 0x17, 0x18, 0x19, 0x1a, 0x26,
    0x27, 0x28, 0x29, 0x2a, 0x35, 0x36, 0x37, 0x38,
    0x39, 0x3a, 0x43, 0x44, 0x45, 0x46, 0x47, 0x48,
    0x49, 0x4a, 0x53, 0x54, 0x55, 0x56, 0x57, 0x58,
    0x59, 0x5a, 0x63, 0x64, 0x65, 0x66, 0x67, 0x68,
    0x69, 0x6a, 0x73, 0x74, 0x75, 0x76, 0x77, 0x78,
    0x79, 0x7a, 0x82, 0x83, 0x84, 0x85, 0x86, 0x87,
    0x88, 0x89, 0x8a, 0x92, 0x93, 0x94, 0x95, 0x96,
    0x97, 0x98, 0x99, 0x9a, 0xa2, 0xa3, 0xa4, 0xa5,
    0xa6, 0xa7, 0xa8, 0xa9, 0xaa, 0xb2, 0xb3, 0xb4,
    0xb5, 0xb6, 0xb7, 0xb8, 0xb9, 0xba, 0xc2, 0xc3,
    0xc4, 0xc5, 0xc6, 0xc7, 0xc8, 0xc9, 0xca, 0xd2,
    0xd3, 0xd4, 0xd5, 0xd6, 0xd7, 0xd8, 0xd9, 0xda,
    0xe2, 0xe3, 0xe4, 0xe5, 0xe6, 0xe7, 0xe8, 0xe9,
    0xea, 0xf2, 0xf3, 0xf4, 0xf5, 0xf6, 0xf7, 0xf8,
    0xf9, 0xfa 
};

/** 
 * Compute encoder huffman table from bits and values arrays (that are already set in table)
 * 
 * @param table  Table structure
 * @return void
 */
void
gpujpeg_table_huffman_encoder_compute(struct gpujpeg_table_huffman_encoder* table)
{
    char huffsize[257];
    unsigned int huffcode[257];

    // Figure C.1: make table of Huffman code length for each symbol
    // Note that this is in code-length order
    int p = 0;
    for ( int l = 1; l <= 16; l++ ) {
        for ( int i = 1; i <= (int) table->bits[l]; i++ )
            huffsize[p++] = (char) l;
    }
    huffsize[p] = 0;
    int lastp = p;

    // Figure C.2: generate the codes themselves
    // Note that this is in code-length order
    unsigned int code = 0;
    int si = huffsize[0];
    p = 0;
    while ( huffsize[p] ) {
        while ( ((int) huffsize[p]) == si ) {
            huffcode[p++] = code;
            code++;
        }
        code <<= 1;
        si++;
    }

    // Figure C.3: generate encoding tables
    // These are code and size indexed by symbol value

    // Set any codeless symbols to have code length 0;
    // this allows EmitBits to detect any attempt to emit such symbols.
<<<<<<< HEAD
    memset(table->code, 0, sizeof(table->code));
=======
>>>>>>> 0b8d8807
    memset(table->size, 0, sizeof(table->size));

    for (p = 0; p < lastp; p++) {
        table->code[table->huffval[p]] = huffcode[p];
        table->size[table->huffval[p]] = huffsize[p];
    }
}

/** Documented at declaration */
int
<<<<<<< HEAD
gpujpeg_table_huffman_encoder_init(struct gpujpeg_table_huffman_encoder* table, enum gpujpeg_component_type comp_type, enum gpujpeg_huffman_type huff_type)
=======
gpujpeg_table_huffman_encoder_init(struct gpujpeg_table_huffman_encoder* table, struct gpujpeg_table_huffman_encoder* d_table, enum gpujpeg_component_type comp_type, enum gpujpeg_huffman_type huff_type)
>>>>>>> 0b8d8807
{
    assert(comp_type == GPUJPEG_COMPONENT_LUMINANCE || comp_type == GPUJPEG_COMPONENT_CHROMINANCE);
    assert(huff_type == GPUJPEG_HUFFMAN_DC || huff_type == GPUJPEG_HUFFMAN_AC);
    if ( comp_type == GPUJPEG_COMPONENT_LUMINANCE ) {
        if ( huff_type == GPUJPEG_HUFFMAN_DC ) {
            memcpy(table->bits, gpujpeg_table_huffman_y_dc_bits, sizeof(table->bits));
            memcpy(table->huffval, gpujpeg_table_huffman_y_dc_value, sizeof(table->huffval));
        } else {
            memcpy(table->bits, gpujpeg_table_huffman_y_ac_bits, sizeof(table->bits));
            memcpy(table->huffval, gpujpeg_table_huffman_y_ac_value, sizeof(table->huffval));
        }        
    } else if ( comp_type == GPUJPEG_COMPONENT_CHROMINANCE ) {
        if ( huff_type == GPUJPEG_HUFFMAN_DC ) {
            memcpy(table->bits, gpujpeg_table_huffman_cbcr_dc_bits, sizeof(table->bits));
            memcpy(table->huffval, gpujpeg_table_huffman_cbcr_dc_value, sizeof(table->huffval));
        } else {
            memcpy(table->bits, gpujpeg_table_huffman_cbcr_ac_bits, sizeof(table->bits));
            memcpy(table->huffval, gpujpeg_table_huffman_cbcr_ac_value, sizeof(table->huffval));
        }
    }
    gpujpeg_table_huffman_encoder_compute(table);
    
<<<<<<< HEAD
=======
#ifndef GPUJPEG_HUFFMAN_CODER_TABLES_IN_CONSTANT
    // Copy table to device memory
    if ( cudaSuccess != cudaMemcpy(d_table, table, sizeof(struct gpujpeg_table_huffman_encoder), cudaMemcpyHostToDevice) )
        return -1;
#endif
        
>>>>>>> 0b8d8807
    return 0;
}

/** Documented at declaration */
int
gpujpeg_table_huffman_decoder_init(struct gpujpeg_table_huffman_decoder* table, struct gpujpeg_table_huffman_decoder* d_table, enum gpujpeg_component_type comp_type, enum gpujpeg_huffman_type huff_type)
{
    assert(comp_type == GPUJPEG_COMPONENT_LUMINANCE || comp_type == GPUJPEG_COMPONENT_CHROMINANCE);
    assert(huff_type == GPUJPEG_HUFFMAN_DC || huff_type == GPUJPEG_HUFFMAN_AC);
    if ( comp_type == GPUJPEG_COMPONENT_LUMINANCE ) {
        if ( huff_type == GPUJPEG_HUFFMAN_DC ) {
            memcpy(table->bits, gpujpeg_table_huffman_y_dc_bits, sizeof(table->bits));
            memcpy(table->huffval, gpujpeg_table_huffman_y_dc_value, sizeof(table->huffval));
        } else {
            memcpy(table->bits, gpujpeg_table_huffman_y_ac_bits, sizeof(table->bits));
            memcpy(table->huffval, gpujpeg_table_huffman_y_ac_value, sizeof(table->huffval));
        }        
    } else if ( comp_type == GPUJPEG_COMPONENT_CHROMINANCE ) {
        if ( huff_type == GPUJPEG_HUFFMAN_DC ) {
            memcpy(table->bits, gpujpeg_table_huffman_cbcr_dc_bits, sizeof(table->bits));
            memcpy(table->huffval, gpujpeg_table_huffman_cbcr_dc_value, sizeof(table->huffval));
        } else {
            memcpy(table->bits, gpujpeg_table_huffman_cbcr_ac_bits, sizeof(table->bits));
            memcpy(table->huffval, gpujpeg_table_huffman_cbcr_ac_value, sizeof(table->huffval));
        }
    }
    gpujpeg_table_huffman_decoder_compute(table, d_table);
        
    return 0;
}

/** Documented at declaration */
void
gpujpeg_table_huffman_decoder_compute(struct gpujpeg_table_huffman_decoder* table, struct gpujpeg_table_huffman_decoder* d_table)
{
    // Figure C.1: make table of Huffman code length for each symbol
    // Note that this is in code-length order.
    char huffsize[257];
    int p = 0;
    for ( int l = 1; l <= 16; l++ ) {
        for ( int i = 1; i <= (int) table->bits[l]; i++ )
            huffsize[p++] = (char) l;
    }
    huffsize[p] = 0;

    // Figure C.2: generate the codes themselves
    // Note that this is in code-length order.
    unsigned int huffcode[257];
    unsigned int code = 0;
    int si = huffsize[0];
    p = 0;
    while ( huffsize[p] ) {
        while ( ((int) huffsize[p]) == si ) {
            huffcode[p++] = code;
            code++;
        }
        code <<= 1;
        si++;
    }

    // Figure F.15: generate decoding tables for bit-sequential decoding
    p = 0;
    for ( int l = 1; l <= 16; l++ ) {
        if ( table->bits[l] ) {
            table->valptr[l] = p; // huffval[] index of 1st symbol of code length l
            table->mincode[l] = huffcode[p]; // minimum code of length l
            p += table->bits[l];
            table->maxcode[l] = huffcode[p-1]; // maximum code of length l
        } else {
            table->maxcode[l] = -1;    // -1 if no codes of this length
        }
    }
    // Ensures gpujpeg_huff_decode terminates
    table->maxcode[17] = 0xFFFFFL;

    // Compute lookahead tables to speed up decoding.
    //First we set all the table entries to 0, indicating "too long";
    //then we iterate through the Huffman codes that are short enough and
    //fill in all the entries that correspond to bit sequences starting
    //with that code.
    memset(table->look_nbits, 0, sizeof(int) * 256);

    int HUFF_LOOKAHEAD = 8;
    p = 0;
    for ( int l = 1; l <= HUFF_LOOKAHEAD; l++ ) {
        for ( int i = 1; i <= (int) table->bits[l]; i++, p++ ) {
            // l = current code's length, 
            // p = its index in huffcode[] & huffval[]. Generate left-justified
            // code followed by all possible bit sequences
            int lookbits = huffcode[p] << (HUFF_LOOKAHEAD - l);
            for ( int ctr = 1 << (HUFF_LOOKAHEAD - l); ctr > 0; ctr-- ) 
            {
                table->look_nbits[lookbits] = l;
                table->look_sym[lookbits] = table->huffval[p];
                lookbits++;
            }
        }
    }
    
#ifndef GPUJPEG_HUFFMAN_CODER_TABLES_IN_CONSTANT
    // Copy table to device memory
    cudaMemcpy(d_table, table, sizeof(struct gpujpeg_table_huffman_decoder), cudaMemcpyHostToDevice);
#endif
}
<|MERGE_RESOLUTION|>--- conflicted
+++ resolved
@@ -1,504 +1,429 @@
-/**
- * Copyright (c) 2011, CESNET z.s.p.o
- * Copyright (c) 2011, Silicon Genome, LLC.
- *
- * All rights reserved.
- *
- * Redistribution and use in source and binary forms, with or without
- * modification, are permitted provided that the following conditions are met:
- *
- *     * Redistributions of source code must retain the above copyright
- *       notice, this list of conditions and the following disclaimer.
- *
- *     * Redistributions in binary form must reproduce the above copyright
- *       notice, this list of conditions and the following disclaimer in the
- *       documentation and/or other materials provided with the distribution.
- *
- * THIS SOFTWARE IS PROVIDED BY THE COPYRIGHT HOLDERS AND CONTRIBUTORS "AS IS"
- * AND ANY EXPRESS OR IMPLIED WARRANTIES, INCLUDING, BUT NOT LIMITED TO, THE
- * IMPLIED WARRANTIES OF MERCHANTABILITY AND FITNESS FOR A PARTICULAR PURPOSE
- * ARE DISCLAIMED. IN NO EVENT SHALL THE COPYRIGHT HOLDER OR CONTRIBUTORS BE
- * LIABLE FOR ANY DIRECT, INDIRECT, INCIDENTAL, SPECIAL, EXEMPLARY, OR
- * CONSEQUENTIAL DAMAGES (INCLUDING, BUT NOT LIMITED TO, PROCUREMENT OF
- * SUBSTITUTE GOODS OR SERVICES; LOSS OF USE, DATA, OR PROFITS; OR BUSINESS
- * INTERRUPTION) HOWEVER CAUSED AND ON ANY THEORY OF LIABILITY, WHETHER IN
- * CONTRACT, STRICT LIABILITY, OR TORT (INCLUDING NEGLIGENCE OR OTHERWISE)
- * ARISING IN ANY WAY OUT OF THE USE OF THIS SOFTWARE, EVEN IF ADVISED OF THE
- * POSSIBILITY OF SUCH DAMAGE.
- */
- 
-#include "gpujpeg_table.h"
-#include "gpujpeg_util.h"
-<<<<<<< HEAD
-#include <npp.h>
-=======
->>>>>>> 0b8d8807
-
-/** Default Quantization Table for Y component (zig-zag order)*/
-static uint8_t gpujpeg_table_default_quantization_luminance[] = { 
-  16,  11,  12,  14,  12,  10,  16,  14,
-  13,  14,  18,  17,  16,  19,  24,  40,
-  26,  24,  22,  22,  24,  49,  35,  37,
-  29,  40,  58,  51,  61,  60,  57,  51,
-  56,  55,  64,  72,  92,  78,  64,  68,
-  87,  69,  55,  56,  80, 109,  81,  87,
-  95,  98, 103, 104, 103,  62,  77, 113,
- 121, 112, 100, 120,  92, 101, 103,  99
-};
-/** Default Quantization Table for Cb or Cr component (zig-zag order) */
-static uint8_t gpujpeg_table_default_quantization_chrominance[] = { 
-  17,  18,  18,  24,  21,  24,  47,  26,
-  26,  47,  99,  66,  56,  66,  99,  99,
-  99,  99,  99,  99,  99,  99,  99,  99,
-  99,  99,  99,  99,  99,  99,  99,  99,
-  99,  99,  99,  99,  99,  99,  99,  99,
-  99,  99,  99,  99,  99,  99,  99,  99,
-  99,  99,  99,  99,  99,  99,  99,  99,
-  99,  99,  99,  99,  99,  99,  99,  99
-};
-
-/**
- * Set default quantization table
- * 
- * @param table_raw  Table buffer
- * @param type  Quantization table type
- */
-void
-gpujpeg_table_quantization_set_default(uint8_t* table_raw, enum gpujpeg_component_type type)
-{
-    uint8_t* table_default = NULL;
-    if ( type == GPUJPEG_COMPONENT_LUMINANCE )
-        table_default = gpujpeg_table_default_quantization_luminance;
-    else if ( type == GPUJPEG_COMPONENT_CHROMINANCE )
-        table_default = gpujpeg_table_default_quantization_chrominance;
-    else
-        assert(0);
-    memcpy(table_raw, table_default, 64 * sizeof(uint8_t));
-}
-
-<<<<<<< HEAD
-=======
-/**
- * Apply quality to quantization table
- *
- * @param table_raw  Table buffer
- * @param quality  Quality to apply
- */
-void
-gpujpeg_table_quantization_apply_quality(uint8_t* table_raw, int quality)
-{
-    int s = (quality < 50) ? (5000 / quality) : (200 - (2 * quality));
-    for ( int i = 0; i < 64; i++ ) {
-        uint8_t value = (s * (int)table_raw[i] + 50) / 100;
-        if ( value == 0 ) {
-            value = 1;
-        }
-        table_raw[i] = value;
-    }
-}
-
->>>>>>> 0b8d8807
-/** Documented at declaration */
-int
-gpujpeg_table_quantization_encoder_init(struct gpujpeg_table_quantization* table, enum gpujpeg_component_type type, int quality)
-{
-    // Load raw table in zig-zag order
-    gpujpeg_table_quantization_set_default(table->table_raw, type);
-<<<<<<< HEAD
-    
-    // Update raw table by quality
-    nppiQuantFwdRawTableInit_JPEG_8u(table->table_raw, quality);
-    
-    // Fix NPP bug before version 4.1 [http://forums.nvidia.com/index.php?showtopic=191896]
-    const NppLibraryVersion* npp_version = nppGetLibVersion();
-    if ( npp_version->major < 4 || (npp_version->major == 4 && npp_version->minor == 0) ) {
-        for ( int i = 0; i < 64; i++ ) {
-            table->table[gpujpeg_order_natural[i]] = ((1 << 15) / (double)table->table_raw[i]) + 0.5;
-        }
-    } else {
-        // Load forward table from raw table
-        nppiQuantFwdTableInit_JPEG_8u16u(table->table_raw, table->table);
-    }
-        
-    // Copy tables to device memory
-    if ( cudaSuccess != cudaMemcpy(table->d_table, table->table, 64 * sizeof(uint16_t), cudaMemcpyHostToDevice) )
-        return -1;
-    
-=======
-
-    // Update raw table by quality
-    gpujpeg_table_quantization_apply_quality(table->table_raw, quality);
-    
-    // Scales of outputs of 1D DCT.
-    const double dct_scales[8] = {1.0, 1.387039845, 1.306562965, 1.175875602, 1.0, 0.785694958, 0.541196100, 0.275899379};
-    
-    // Prepare transposed float quantization table, pre-divided by output DCT weights
-    float h_quantization_table[64];
-    for( unsigned int i = 0; i < 64; i++ ) {
-        const unsigned int x = gpujpeg_order_natural[i] % 8;
-        const unsigned int y = gpujpeg_order_natural[i] / 8;
-        h_quantization_table[x * 8 + y] = 1.0 / (table->table_raw[i] * dct_scales[x] * dct_scales[y] * 8); // 8 is the gain of 2D DCT
-    }
-    
-    // Copy quantization table to constant memory
-    if ( cudaSuccess != cudaMemcpy(table->d_table_forward, h_quantization_table, 64 * sizeof(float), cudaMemcpyHostToDevice) )
-        return  -1;
-    gpujpeg_cuda_check_error("Copy DCT quantization table to device memory");
-    
-    // DCT loads the table into GPU memory itself, after premultiplying coefficients with DCT normalization constants.
->>>>>>> 0b8d8807
-    return 0;
-}
-
-/** Documented at declaration */
-int
-gpujpeg_table_quantization_decoder_init(struct gpujpeg_table_quantization* table, enum gpujpeg_component_type type, int quality)
-{
-    // Load raw table in zig-zag order
-    gpujpeg_table_quantization_set_default(table->table_raw, type);
-    
-    // Update raw table by quality
-<<<<<<< HEAD
-    nppiQuantFwdRawTableInit_JPEG_8u(table->table_raw, quality);
-    
-    // Fix NPP bug before version 4.1 [http://forums.nvidia.com/index.php?showtopic=191896]
-    const NppLibraryVersion* npp_version = nppGetLibVersion();
-    if ( npp_version->major < 4 || (npp_version->major == 4 && npp_version->minor == 0) ) {
-        for ( int i = 0; i < 64; i++ ) {
-            table->table[gpujpeg_order_natural[i]] = table->table_raw[i];
-        }
-    } else {
-        // Load inverse table from raw table
-        nppiQuantInvTableInit_JPEG_8u16u(table->table_raw, table->table);
-    }
-    
-=======
-    gpujpeg_table_quantization_apply_quality(table->table_raw, quality);
-    
-    // Load inverse table from raw table
-    for ( int i = 0; i < 64; i++ ) {
-        table->table[gpujpeg_order_natural[i]] = table->table_raw[i];
-    }
-
->>>>>>> 0b8d8807
-    // Copy tables to device memory
-    if ( cudaSuccess != cudaMemcpy(table->d_table, table->table, 64 * sizeof(uint16_t), cudaMemcpyHostToDevice) )
-        return -1;
-        
-    return 0;
-}
-
-int
-gpujpeg_table_quantization_decoder_compute(struct gpujpeg_table_quantization* table)
-{
-<<<<<<< HEAD
-    // Fix NPP bug before version 4.1 [http://forums.nvidia.com/index.php?showtopic=191896]
-    const NppLibraryVersion* npp_version = nppGetLibVersion();
-    if ( npp_version->major < 4 || (npp_version->major == 4 && npp_version->minor == 0) ) {
-        for ( int i = 0; i < 64; i++ ) {
-            table->table[gpujpeg_order_natural[i]] = table->table_raw[i];
-        }
-    } else {
-        // Load inverse table from raw table
-        nppiQuantInvTableInit_JPEG_8u16u(table->table_raw, table->table);
-    }
-    
-=======
-    // Load inverse table from raw table
-    for ( int i = 0; i < 64; i++ ) {
-        table->table[gpujpeg_order_natural[i]] = table->table_raw[i];
-    }
-
->>>>>>> 0b8d8807
-    // Copy tables to device memory
-    if ( cudaSuccess != cudaMemcpy(table->d_table, table->table, 64 * sizeof(uint16_t), cudaMemcpyHostToDevice) )
-        return -1;
-        
-    return 0;
-}
-
-/** Documented at declaration */
-void
-gpujpeg_table_quantization_print(struct gpujpeg_table_quantization* table)
-{
-    puts("Raw Table (with quality):");
-    for (int i = 0; i < 8; ++i) {
-        for (int j = 0; j < 8; ++j) {
-            printf("%4u", table->table_raw[i * 8 + j]);
-        }
-        puts("");
-    }
-    
-    puts("Forward/Inverse Table:");
-    for (int i = 0; i < 8; ++i) {
-        for (int j = 0; j < 8; ++j) {
-            printf("%6u", table->table[i * 8 + j]);
-        }
-        puts("");
-    }
-}
-
-/** Huffman Table DC for Y component */
-static unsigned char gpujpeg_table_huffman_y_dc_bits[17] = {
-    0, 0, 1, 5, 1, 1, 1, 1, 1, 1, 0, 0, 0, 0, 0, 0, 0 
-};
-static unsigned char gpujpeg_table_huffman_y_dc_value[] = { 
-    0, 1, 2, 3, 4, 5, 6, 7, 8, 9, 10, 11 
-};
-/** Huffman Table DC for Cb or Cr component */
-static unsigned char gpujpeg_table_huffman_cbcr_dc_bits[17] = { 
-    0, 0, 3, 1, 1, 1, 1, 1, 1, 1, 1, 1, 0, 0, 0, 0, 0 
-};
-static unsigned char gpujpeg_table_huffman_cbcr_dc_value[] = { 
-    0, 1, 2, 3, 4, 5, 6, 7, 8, 9, 10, 11 
-};
-/** Huffman Table AC for Y component */
-static unsigned char gpujpeg_table_huffman_y_ac_bits[17] = { 
-    0, 0, 2, 1, 3, 3, 2, 4, 3, 5, 5, 4, 4, 0, 0, 1, 0x7d 
-};
-static unsigned char gpujpeg_table_huffman_y_ac_value[] = { 
-    0x01, 0x02, 0x03, 0x00, 0x04, 0x11, 0x05, 0x12,
-    0x21, 0x31, 0x41, 0x06, 0x13, 0x51, 0x61, 0x07,
-    0x22, 0x71, 0x14, 0x32, 0x81, 0x91, 0xa1, 0x08,
-    0x23, 0x42, 0xb1, 0xc1, 0x15, 0x52, 0xd1, 0xf0,
-    0x24, 0x33, 0x62, 0x72, 0x82, 0x09, 0x0a, 0x16,
-    0x17, 0x18, 0x19, 0x1a, 0x25, 0x26, 0x27, 0x28,
-    0x29, 0x2a, 0x34, 0x35, 0x36, 0x37, 0x38, 0x39,
-    0x3a, 0x43, 0x44, 0x45, 0x46, 0x47, 0x48, 0x49,
-    0x4a, 0x53, 0x54, 0x55, 0x56, 0x57, 0x58, 0x59,
-    0x5a, 0x63, 0x64, 0x65, 0x66, 0x67, 0x68, 0x69,
-    0x6a, 0x73, 0x74, 0x75, 0x76, 0x77, 0x78, 0x79,
-    0x7a, 0x83, 0x84, 0x85, 0x86, 0x87, 0x88, 0x89,
-    0x8a, 0x92, 0x93, 0x94, 0x95, 0x96, 0x97, 0x98,
-    0x99, 0x9a, 0xa2, 0xa3, 0xa4, 0xa5, 0xa6, 0xa7,
-    0xa8, 0xa9, 0xaa, 0xb2, 0xb3, 0xb4, 0xb5, 0xb6,
-    0xb7, 0xb8, 0xb9, 0xba, 0xc2, 0xc3, 0xc4, 0xc5,
-    0xc6, 0xc7, 0xc8, 0xc9, 0xca, 0xd2, 0xd3, 0xd4,
-    0xd5, 0xd6, 0xd7, 0xd8, 0xd9, 0xda, 0xe1, 0xe2,
-    0xe3, 0xe4, 0xe5, 0xe6, 0xe7, 0xe8, 0xe9, 0xea,
-    0xf1, 0xf2, 0xf3, 0xf4, 0xf5, 0xf6, 0xf7, 0xf8,
-    0xf9, 0xfa 
-};
-/** Huffman Table AC for Cb or Cr component */
-static unsigned char gpujpeg_table_huffman_cbcr_ac_bits[17] = { 
-    0, 0, 2, 1, 2, 4, 4, 3, 4, 7, 5, 4, 4, 0, 1, 2, 0x77 
-};
-static unsigned char gpujpeg_table_huffman_cbcr_ac_value[] = { 
-    0x00, 0x01, 0x02, 0x03, 0x11, 0x04, 0x05, 0x21,
-    0x31, 0x06, 0x12, 0x41, 0x51, 0x07, 0x61, 0x71,
-    0x13, 0x22, 0x32, 0x81, 0x08, 0x14, 0x42, 0x91,
-    0xa1, 0xb1, 0xc1, 0x09, 0x23, 0x33, 0x52, 0xf0,
-    0x15, 0x62, 0x72, 0xd1, 0x0a, 0x16, 0x24, 0x34,
-    0xe1, 0x25, 0xf1, 0x17, 0x18, 0x19, 0x1a, 0x26,
-    0x27, 0x28, 0x29, 0x2a, 0x35, 0x36, 0x37, 0x38,
-    0x39, 0x3a, 0x43, 0x44, 0x45, 0x46, 0x47, 0x48,
-    0x49, 0x4a, 0x53, 0x54, 0x55, 0x56, 0x57, 0x58,
-    0x59, 0x5a, 0x63, 0x64, 0x65, 0x66, 0x67, 0x68,
-    0x69, 0x6a, 0x73, 0x74, 0x75, 0x76, 0x77, 0x78,
-    0x79, 0x7a, 0x82, 0x83, 0x84, 0x85, 0x86, 0x87,
-    0x88, 0x89, 0x8a, 0x92, 0x93, 0x94, 0x95, 0x96,
-    0x97, 0x98, 0x99, 0x9a, 0xa2, 0xa3, 0xa4, 0xa5,
-    0xa6, 0xa7, 0xa8, 0xa9, 0xaa, 0xb2, 0xb3, 0xb4,
-    0xb5, 0xb6, 0xb7, 0xb8, 0xb9, 0xba, 0xc2, 0xc3,
-    0xc4, 0xc5, 0xc6, 0xc7, 0xc8, 0xc9, 0xca, 0xd2,
-    0xd3, 0xd4, 0xd5, 0xd6, 0xd7, 0xd8, 0xd9, 0xda,
-    0xe2, 0xe3, 0xe4, 0xe5, 0xe6, 0xe7, 0xe8, 0xe9,
-    0xea, 0xf2, 0xf3, 0xf4, 0xf5, 0xf6, 0xf7, 0xf8,
-    0xf9, 0xfa 
-};
-
-/** 
- * Compute encoder huffman table from bits and values arrays (that are already set in table)
- * 
- * @param table  Table structure
- * @return void
- */
-void
-gpujpeg_table_huffman_encoder_compute(struct gpujpeg_table_huffman_encoder* table)
-{
-    char huffsize[257];
-    unsigned int huffcode[257];
-
-    // Figure C.1: make table of Huffman code length for each symbol
-    // Note that this is in code-length order
-    int p = 0;
-    for ( int l = 1; l <= 16; l++ ) {
-        for ( int i = 1; i <= (int) table->bits[l]; i++ )
-            huffsize[p++] = (char) l;
-    }
-    huffsize[p] = 0;
-    int lastp = p;
-
-    // Figure C.2: generate the codes themselves
-    // Note that this is in code-length order
-    unsigned int code = 0;
-    int si = huffsize[0];
-    p = 0;
-    while ( huffsize[p] ) {
-        while ( ((int) huffsize[p]) == si ) {
-            huffcode[p++] = code;
-            code++;
-        }
-        code <<= 1;
-        si++;
-    }
-
-    // Figure C.3: generate encoding tables
-    // These are code and size indexed by symbol value
-
-    // Set any codeless symbols to have code length 0;
-    // this allows EmitBits to detect any attempt to emit such symbols.
-<<<<<<< HEAD
-    memset(table->code, 0, sizeof(table->code));
-=======
->>>>>>> 0b8d8807
-    memset(table->size, 0, sizeof(table->size));
-
-    for (p = 0; p < lastp; p++) {
-        table->code[table->huffval[p]] = huffcode[p];
-        table->size[table->huffval[p]] = huffsize[p];
-    }
-}
-
-/** Documented at declaration */
-int
-<<<<<<< HEAD
-gpujpeg_table_huffman_encoder_init(struct gpujpeg_table_huffman_encoder* table, enum gpujpeg_component_type comp_type, enum gpujpeg_huffman_type huff_type)
-=======
-gpujpeg_table_huffman_encoder_init(struct gpujpeg_table_huffman_encoder* table, struct gpujpeg_table_huffman_encoder* d_table, enum gpujpeg_component_type comp_type, enum gpujpeg_huffman_type huff_type)
->>>>>>> 0b8d8807
-{
-    assert(comp_type == GPUJPEG_COMPONENT_LUMINANCE || comp_type == GPUJPEG_COMPONENT_CHROMINANCE);
-    assert(huff_type == GPUJPEG_HUFFMAN_DC || huff_type == GPUJPEG_HUFFMAN_AC);
-    if ( comp_type == GPUJPEG_COMPONENT_LUMINANCE ) {
-        if ( huff_type == GPUJPEG_HUFFMAN_DC ) {
-            memcpy(table->bits, gpujpeg_table_huffman_y_dc_bits, sizeof(table->bits));
-            memcpy(table->huffval, gpujpeg_table_huffman_y_dc_value, sizeof(table->huffval));
-        } else {
-            memcpy(table->bits, gpujpeg_table_huffman_y_ac_bits, sizeof(table->bits));
-            memcpy(table->huffval, gpujpeg_table_huffman_y_ac_value, sizeof(table->huffval));
-        }        
-    } else if ( comp_type == GPUJPEG_COMPONENT_CHROMINANCE ) {
-        if ( huff_type == GPUJPEG_HUFFMAN_DC ) {
-            memcpy(table->bits, gpujpeg_table_huffman_cbcr_dc_bits, sizeof(table->bits));
-            memcpy(table->huffval, gpujpeg_table_huffman_cbcr_dc_value, sizeof(table->huffval));
-        } else {
-            memcpy(table->bits, gpujpeg_table_huffman_cbcr_ac_bits, sizeof(table->bits));
-            memcpy(table->huffval, gpujpeg_table_huffman_cbcr_ac_value, sizeof(table->huffval));
-        }
-    }
-    gpujpeg_table_huffman_encoder_compute(table);
-    
-<<<<<<< HEAD
-=======
-#ifndef GPUJPEG_HUFFMAN_CODER_TABLES_IN_CONSTANT
-    // Copy table to device memory
-    if ( cudaSuccess != cudaMemcpy(d_table, table, sizeof(struct gpujpeg_table_huffman_encoder), cudaMemcpyHostToDevice) )
-        return -1;
-#endif
-        
->>>>>>> 0b8d8807
-    return 0;
-}
-
-/** Documented at declaration */
-int
-gpujpeg_table_huffman_decoder_init(struct gpujpeg_table_huffman_decoder* table, struct gpujpeg_table_huffman_decoder* d_table, enum gpujpeg_component_type comp_type, enum gpujpeg_huffman_type huff_type)
-{
-    assert(comp_type == GPUJPEG_COMPONENT_LUMINANCE || comp_type == GPUJPEG_COMPONENT_CHROMINANCE);
-    assert(huff_type == GPUJPEG_HUFFMAN_DC || huff_type == GPUJPEG_HUFFMAN_AC);
-    if ( comp_type == GPUJPEG_COMPONENT_LUMINANCE ) {
-        if ( huff_type == GPUJPEG_HUFFMAN_DC ) {
-            memcpy(table->bits, gpujpeg_table_huffman_y_dc_bits, sizeof(table->bits));
-            memcpy(table->huffval, gpujpeg_table_huffman_y_dc_value, sizeof(table->huffval));
-        } else {
-            memcpy(table->bits, gpujpeg_table_huffman_y_ac_bits, sizeof(table->bits));
-            memcpy(table->huffval, gpujpeg_table_huffman_y_ac_value, sizeof(table->huffval));
-        }        
-    } else if ( comp_type == GPUJPEG_COMPONENT_CHROMINANCE ) {
-        if ( huff_type == GPUJPEG_HUFFMAN_DC ) {
-            memcpy(table->bits, gpujpeg_table_huffman_cbcr_dc_bits, sizeof(table->bits));
-            memcpy(table->huffval, gpujpeg_table_huffman_cbcr_dc_value, sizeof(table->huffval));
-        } else {
-            memcpy(table->bits, gpujpeg_table_huffman_cbcr_ac_bits, sizeof(table->bits));
-            memcpy(table->huffval, gpujpeg_table_huffman_cbcr_ac_value, sizeof(table->huffval));
-        }
-    }
-    gpujpeg_table_huffman_decoder_compute(table, d_table);
-        
-    return 0;
-}
-
-/** Documented at declaration */
-void
-gpujpeg_table_huffman_decoder_compute(struct gpujpeg_table_huffman_decoder* table, struct gpujpeg_table_huffman_decoder* d_table)
-{
-    // Figure C.1: make table of Huffman code length for each symbol
-    // Note that this is in code-length order.
-    char huffsize[257];
-    int p = 0;
-    for ( int l = 1; l <= 16; l++ ) {
-        for ( int i = 1; i <= (int) table->bits[l]; i++ )
-            huffsize[p++] = (char) l;
-    }
-    huffsize[p] = 0;
-
-    // Figure C.2: generate the codes themselves
-    // Note that this is in code-length order.
-    unsigned int huffcode[257];
-    unsigned int code = 0;
-    int si = huffsize[0];
-    p = 0;
-    while ( huffsize[p] ) {
-        while ( ((int) huffsize[p]) == si ) {
-            huffcode[p++] = code;
-            code++;
-        }
-        code <<= 1;
-        si++;
-    }
-
-    // Figure F.15: generate decoding tables for bit-sequential decoding
-    p = 0;
-    for ( int l = 1; l <= 16; l++ ) {
-        if ( table->bits[l] ) {
-            table->valptr[l] = p; // huffval[] index of 1st symbol of code length l
-            table->mincode[l] = huffcode[p]; // minimum code of length l
-            p += table->bits[l];
-            table->maxcode[l] = huffcode[p-1]; // maximum code of length l
-        } else {
-            table->maxcode[l] = -1;    // -1 if no codes of this length
-        }
-    }
-    // Ensures gpujpeg_huff_decode terminates
-    table->maxcode[17] = 0xFFFFFL;
-
-    // Compute lookahead tables to speed up decoding.
-    //First we set all the table entries to 0, indicating "too long";
-    //then we iterate through the Huffman codes that are short enough and
-    //fill in all the entries that correspond to bit sequences starting
-    //with that code.
-    memset(table->look_nbits, 0, sizeof(int) * 256);
-
-    int HUFF_LOOKAHEAD = 8;
-    p = 0;
-    for ( int l = 1; l <= HUFF_LOOKAHEAD; l++ ) {
-        for ( int i = 1; i <= (int) table->bits[l]; i++, p++ ) {
-            // l = current code's length, 
-            // p = its index in huffcode[] & huffval[]. Generate left-justified
-            // code followed by all possible bit sequences
-            int lookbits = huffcode[p] << (HUFF_LOOKAHEAD - l);
-            for ( int ctr = 1 << (HUFF_LOOKAHEAD - l); ctr > 0; ctr-- ) 
-            {
-                table->look_nbits[lookbits] = l;
-                table->look_sym[lookbits] = table->huffval[p];
-                lookbits++;
-            }
-        }
-    }
-    
-#ifndef GPUJPEG_HUFFMAN_CODER_TABLES_IN_CONSTANT
-    // Copy table to device memory
-    cudaMemcpy(d_table, table, sizeof(struct gpujpeg_table_huffman_decoder), cudaMemcpyHostToDevice);
-#endif
-}
+/**
+ * Copyright (c) 2011, CESNET z.s.p.o
+ * Copyright (c) 2011, Silicon Genome, LLC.
+ *
+ * All rights reserved.
+ *
+ * Redistribution and use in source and binary forms, with or without
+ * modification, are permitted provided that the following conditions are met:
+ *
+ *     * Redistributions of source code must retain the above copyright
+ *       notice, this list of conditions and the following disclaimer.
+ *
+ *     * Redistributions in binary form must reproduce the above copyright
+ *       notice, this list of conditions and the following disclaimer in the
+ *       documentation and/or other materials provided with the distribution.
+ *
+ * THIS SOFTWARE IS PROVIDED BY THE COPYRIGHT HOLDERS AND CONTRIBUTORS "AS IS"
+ * AND ANY EXPRESS OR IMPLIED WARRANTIES, INCLUDING, BUT NOT LIMITED TO, THE
+ * IMPLIED WARRANTIES OF MERCHANTABILITY AND FITNESS FOR A PARTICULAR PURPOSE
+ * ARE DISCLAIMED. IN NO EVENT SHALL THE COPYRIGHT HOLDER OR CONTRIBUTORS BE
+ * LIABLE FOR ANY DIRECT, INDIRECT, INCIDENTAL, SPECIAL, EXEMPLARY, OR
+ * CONSEQUENTIAL DAMAGES (INCLUDING, BUT NOT LIMITED TO, PROCUREMENT OF
+ * SUBSTITUTE GOODS OR SERVICES; LOSS OF USE, DATA, OR PROFITS; OR BUSINESS
+ * INTERRUPTION) HOWEVER CAUSED AND ON ANY THEORY OF LIABILITY, WHETHER IN
+ * CONTRACT, STRICT LIABILITY, OR TORT (INCLUDING NEGLIGENCE OR OTHERWISE)
+ * ARISING IN ANY WAY OUT OF THE USE OF THIS SOFTWARE, EVEN IF ADVISED OF THE
+ * POSSIBILITY OF SUCH DAMAGE.
+ */
+ 
+#include "gpujpeg_table.h"
+#include "gpujpeg_util.h"
+
+/** Default Quantization Table for Y component (zig-zag order)*/
+static uint8_t gpujpeg_table_default_quantization_luminance[] = { 
+  16,  11,  12,  14,  12,  10,  16,  14,
+  13,  14,  18,  17,  16,  19,  24,  40,
+  26,  24,  22,  22,  24,  49,  35,  37,
+  29,  40,  58,  51,  61,  60,  57,  51,
+  56,  55,  64,  72,  92,  78,  64,  68,
+  87,  69,  55,  56,  80, 109,  81,  87,
+  95,  98, 103, 104, 103,  62,  77, 113,
+ 121, 112, 100, 120,  92, 101, 103,  99
+};
+/** Default Quantization Table for Cb or Cr component (zig-zag order) */
+static uint8_t gpujpeg_table_default_quantization_chrominance[] = { 
+  17,  18,  18,  24,  21,  24,  47,  26,
+  26,  47,  99,  66,  56,  66,  99,  99,
+  99,  99,  99,  99,  99,  99,  99,  99,
+  99,  99,  99,  99,  99,  99,  99,  99,
+  99,  99,  99,  99,  99,  99,  99,  99,
+  99,  99,  99,  99,  99,  99,  99,  99,
+  99,  99,  99,  99,  99,  99,  99,  99,
+  99,  99,  99,  99,  99,  99,  99,  99
+};
+
+/**
+ * Set default quantization table
+ * 
+ * @param table_raw  Table buffer
+ * @param type  Quantization table type
+ */
+void
+gpujpeg_table_quantization_set_default(uint8_t* table_raw, enum gpujpeg_component_type type)
+{
+    uint8_t* table_default = NULL;
+    if ( type == GPUJPEG_COMPONENT_LUMINANCE )
+        table_default = gpujpeg_table_default_quantization_luminance;
+    else if ( type == GPUJPEG_COMPONENT_CHROMINANCE )
+        table_default = gpujpeg_table_default_quantization_chrominance;
+    else
+        assert(0);
+    memcpy(table_raw, table_default, 64 * sizeof(uint8_t));
+}
+
+/**
+ * Apply quality to quantization table
+ *
+ * @param table_raw  Table buffer
+ * @param quality  Quality to apply
+ */
+void
+gpujpeg_table_quantization_apply_quality(uint8_t* table_raw, int quality)
+{
+    int s = (quality < 50) ? (5000 / quality) : (200 - (2 * quality));
+    for ( int i = 0; i < 64; i++ ) {
+        uint8_t value = (s * (int)table_raw[i] + 50) / 100;
+        if ( value == 0 ) {
+            value = 1;
+        }
+        table_raw[i] = value;
+    }
+}
+
+/** Documented at declaration */
+int
+gpujpeg_table_quantization_encoder_init(struct gpujpeg_table_quantization* table, enum gpujpeg_component_type type, int quality)
+{
+    // Load raw table in zig-zag order
+    gpujpeg_table_quantization_set_default(table->table_raw, type);
+
+    // Update raw table by quality
+    gpujpeg_table_quantization_apply_quality(table->table_raw, quality);
+    
+    // Scales of outputs of 1D DCT.
+    const double dct_scales[8] = {1.0, 1.387039845, 1.306562965, 1.175875602, 1.0, 0.785694958, 0.541196100, 0.275899379};
+    
+    // Prepare transposed float quantization table, pre-divided by output DCT weights
+    float h_quantization_table[64];
+    for( unsigned int i = 0; i < 64; i++ ) {
+        const unsigned int x = gpujpeg_order_natural[i] % 8;
+        const unsigned int y = gpujpeg_order_natural[i] / 8;
+        h_quantization_table[x * 8 + y] = 1.0 / (table->table_raw[i] * dct_scales[x] * dct_scales[y] * 8); // 8 is the gain of 2D DCT
+    }
+    
+    // Copy quantization table to constant memory
+    if ( cudaSuccess != cudaMemcpy(table->d_table_forward, h_quantization_table, 64 * sizeof(float), cudaMemcpyHostToDevice) )
+        return  -1;
+    gpujpeg_cuda_check_error("Copy DCT quantization table to device memory");
+    
+    // DCT loads the table into GPU memory itself, after premultiplying coefficients with DCT normalization constants.
+    return 0;
+}
+
+/** Documented at declaration */
+int
+gpujpeg_table_quantization_decoder_init(struct gpujpeg_table_quantization* table, enum gpujpeg_component_type type, int quality)
+{
+    // Load raw table in zig-zag order
+    gpujpeg_table_quantization_set_default(table->table_raw, type);
+    
+    // Update raw table by quality
+    gpujpeg_table_quantization_apply_quality(table->table_raw, quality);
+    
+    // Load inverse table from raw table
+    for ( int i = 0; i < 64; i++ ) {
+        table->table[gpujpeg_order_natural[i]] = table->table_raw[i];
+    }
+
+    // Copy tables to device memory
+    if ( cudaSuccess != cudaMemcpy(table->d_table, table->table, 64 * sizeof(uint16_t), cudaMemcpyHostToDevice) )
+        return -1;
+        
+    return 0;
+}
+
+int
+gpujpeg_table_quantization_decoder_compute(struct gpujpeg_table_quantization* table)
+{
+    // Load inverse table from raw table
+    for ( int i = 0; i < 64; i++ ) {
+        table->table[gpujpeg_order_natural[i]] = table->table_raw[i];
+    }
+
+    // Copy tables to device memory
+    if ( cudaSuccess != cudaMemcpy(table->d_table, table->table, 64 * sizeof(uint16_t), cudaMemcpyHostToDevice) )
+        return -1;
+        
+    return 0;
+}
+
+/** Documented at declaration */
+void
+gpujpeg_table_quantization_print(struct gpujpeg_table_quantization* table)
+{
+    puts("Raw Table (with quality):");
+    for (int i = 0; i < 8; ++i) {
+        for (int j = 0; j < 8; ++j) {
+            printf("%4u", table->table_raw[i * 8 + j]);
+        }
+        puts("");
+    }
+    
+    puts("Forward/Inverse Table:");
+    for (int i = 0; i < 8; ++i) {
+        for (int j = 0; j < 8; ++j) {
+            printf("%6u", table->table[i * 8 + j]);
+        }
+        puts("");
+    }
+}
+
+/** Huffman Table DC for Y component */
+static unsigned char gpujpeg_table_huffman_y_dc_bits[17] = {
+    0, 0, 1, 5, 1, 1, 1, 1, 1, 1, 0, 0, 0, 0, 0, 0, 0 
+};
+static unsigned char gpujpeg_table_huffman_y_dc_value[] = { 
+    0, 1, 2, 3, 4, 5, 6, 7, 8, 9, 10, 11 
+};
+/** Huffman Table DC for Cb or Cr component */
+static unsigned char gpujpeg_table_huffman_cbcr_dc_bits[17] = { 
+    0, 0, 3, 1, 1, 1, 1, 1, 1, 1, 1, 1, 0, 0, 0, 0, 0 
+};
+static unsigned char gpujpeg_table_huffman_cbcr_dc_value[] = { 
+    0, 1, 2, 3, 4, 5, 6, 7, 8, 9, 10, 11 
+};
+/** Huffman Table AC for Y component */
+static unsigned char gpujpeg_table_huffman_y_ac_bits[17] = { 
+    0, 0, 2, 1, 3, 3, 2, 4, 3, 5, 5, 4, 4, 0, 0, 1, 0x7d 
+};
+static unsigned char gpujpeg_table_huffman_y_ac_value[] = { 
+    0x01, 0x02, 0x03, 0x00, 0x04, 0x11, 0x05, 0x12,
+    0x21, 0x31, 0x41, 0x06, 0x13, 0x51, 0x61, 0x07,
+    0x22, 0x71, 0x14, 0x32, 0x81, 0x91, 0xa1, 0x08,
+    0x23, 0x42, 0xb1, 0xc1, 0x15, 0x52, 0xd1, 0xf0,
+    0x24, 0x33, 0x62, 0x72, 0x82, 0x09, 0x0a, 0x16,
+    0x17, 0x18, 0x19, 0x1a, 0x25, 0x26, 0x27, 0x28,
+    0x29, 0x2a, 0x34, 0x35, 0x36, 0x37, 0x38, 0x39,
+    0x3a, 0x43, 0x44, 0x45, 0x46, 0x47, 0x48, 0x49,
+    0x4a, 0x53, 0x54, 0x55, 0x56, 0x57, 0x58, 0x59,
+    0x5a, 0x63, 0x64, 0x65, 0x66, 0x67, 0x68, 0x69,
+    0x6a, 0x73, 0x74, 0x75, 0x76, 0x77, 0x78, 0x79,
+    0x7a, 0x83, 0x84, 0x85, 0x86, 0x87, 0x88, 0x89,
+    0x8a, 0x92, 0x93, 0x94, 0x95, 0x96, 0x97, 0x98,
+    0x99, 0x9a, 0xa2, 0xa3, 0xa4, 0xa5, 0xa6, 0xa7,
+    0xa8, 0xa9, 0xaa, 0xb2, 0xb3, 0xb4, 0xb5, 0xb6,
+    0xb7, 0xb8, 0xb9, 0xba, 0xc2, 0xc3, 0xc4, 0xc5,
+    0xc6, 0xc7, 0xc8, 0xc9, 0xca, 0xd2, 0xd3, 0xd4,
+    0xd5, 0xd6, 0xd7, 0xd8, 0xd9, 0xda, 0xe1, 0xe2,
+    0xe3, 0xe4, 0xe5, 0xe6, 0xe7, 0xe8, 0xe9, 0xea,
+    0xf1, 0xf2, 0xf3, 0xf4, 0xf5, 0xf6, 0xf7, 0xf8,
+    0xf9, 0xfa 
+};
+/** Huffman Table AC for Cb or Cr component */
+static unsigned char gpujpeg_table_huffman_cbcr_ac_bits[17] = { 
+    0, 0, 2, 1, 2, 4, 4, 3, 4, 7, 5, 4, 4, 0, 1, 2, 0x77 
+};
+static unsigned char gpujpeg_table_huffman_cbcr_ac_value[] = { 
+    0x00, 0x01, 0x02, 0x03, 0x11, 0x04, 0x05, 0x21,
+    0x31, 0x06, 0x12, 0x41, 0x51, 0x07, 0x61, 0x71,
+    0x13, 0x22, 0x32, 0x81, 0x08, 0x14, 0x42, 0x91,
+    0xa1, 0xb1, 0xc1, 0x09, 0x23, 0x33, 0x52, 0xf0,
+    0x15, 0x62, 0x72, 0xd1, 0x0a, 0x16, 0x24, 0x34,
+    0xe1, 0x25, 0xf1, 0x17, 0x18, 0x19, 0x1a, 0x26,
+    0x27, 0x28, 0x29, 0x2a, 0x35, 0x36, 0x37, 0x38,
+    0x39, 0x3a, 0x43, 0x44, 0x45, 0x46, 0x47, 0x48,
+    0x49, 0x4a, 0x53, 0x54, 0x55, 0x56, 0x57, 0x58,
+    0x59, 0x5a, 0x63, 0x64, 0x65, 0x66, 0x67, 0x68,
+    0x69, 0x6a, 0x73, 0x74, 0x75, 0x76, 0x77, 0x78,
+    0x79, 0x7a, 0x82, 0x83, 0x84, 0x85, 0x86, 0x87,
+    0x88, 0x89, 0x8a, 0x92, 0x93, 0x94, 0x95, 0x96,
+    0x97, 0x98, 0x99, 0x9a, 0xa2, 0xa3, 0xa4, 0xa5,
+    0xa6, 0xa7, 0xa8, 0xa9, 0xaa, 0xb2, 0xb3, 0xb4,
+    0xb5, 0xb6, 0xb7, 0xb8, 0xb9, 0xba, 0xc2, 0xc3,
+    0xc4, 0xc5, 0xc6, 0xc7, 0xc8, 0xc9, 0xca, 0xd2,
+    0xd3, 0xd4, 0xd5, 0xd6, 0xd7, 0xd8, 0xd9, 0xda,
+    0xe2, 0xe3, 0xe4, 0xe5, 0xe6, 0xe7, 0xe8, 0xe9,
+    0xea, 0xf2, 0xf3, 0xf4, 0xf5, 0xf6, 0xf7, 0xf8,
+    0xf9, 0xfa 
+};
+
+/** 
+ * Compute encoder huffman table from bits and values arrays (that are already set in table)
+ * 
+ * @param table  Table structure
+ * @return void
+ */
+void
+gpujpeg_table_huffman_encoder_compute(struct gpujpeg_table_huffman_encoder* table)
+{
+    char huffsize[257];
+    unsigned int huffcode[257];
+
+    // Figure C.1: make table of Huffman code length for each symbol
+    // Note that this is in code-length order
+    int p = 0;
+    for ( int l = 1; l <= 16; l++ ) {
+        for ( int i = 1; i <= (int) table->bits[l]; i++ )
+            huffsize[p++] = (char) l;
+    }
+    huffsize[p] = 0;
+    int lastp = p;
+
+    // Figure C.2: generate the codes themselves
+    // Note that this is in code-length order
+    unsigned int code = 0;
+    int si = huffsize[0];
+    p = 0;
+    while ( huffsize[p] ) {
+        while ( ((int) huffsize[p]) == si ) {
+            huffcode[p++] = code;
+            code++;
+        }
+        code <<= 1;
+        si++;
+    }
+
+    // Figure C.3: generate encoding tables
+    // These are code and size indexed by symbol value
+
+    // Set any codeless symbols to have code length 0;
+    // this allows EmitBits to detect any attempt to emit such symbols.
+    memset(table->code, 0, sizeof(table->code));
+    memset(table->size, 0, sizeof(table->size));
+
+    for (p = 0; p < lastp; p++) {
+        table->code[table->huffval[p]] = huffcode[p];
+        table->size[table->huffval[p]] = huffsize[p];
+    }
+}
+
+/** Documented at declaration */
+int
+gpujpeg_table_huffman_encoder_init(struct gpujpeg_table_huffman_encoder* table, enum gpujpeg_component_type comp_type, enum gpujpeg_huffman_type huff_type)
+{
+    assert(comp_type == GPUJPEG_COMPONENT_LUMINANCE || comp_type == GPUJPEG_COMPONENT_CHROMINANCE);
+    assert(huff_type == GPUJPEG_HUFFMAN_DC || huff_type == GPUJPEG_HUFFMAN_AC);
+    if ( comp_type == GPUJPEG_COMPONENT_LUMINANCE ) {
+        if ( huff_type == GPUJPEG_HUFFMAN_DC ) {
+            memcpy(table->bits, gpujpeg_table_huffman_y_dc_bits, sizeof(table->bits));
+            memcpy(table->huffval, gpujpeg_table_huffman_y_dc_value, sizeof(table->huffval));
+        } else {
+            memcpy(table->bits, gpujpeg_table_huffman_y_ac_bits, sizeof(table->bits));
+            memcpy(table->huffval, gpujpeg_table_huffman_y_ac_value, sizeof(table->huffval));
+        }        
+    } else if ( comp_type == GPUJPEG_COMPONENT_CHROMINANCE ) {
+        if ( huff_type == GPUJPEG_HUFFMAN_DC ) {
+            memcpy(table->bits, gpujpeg_table_huffman_cbcr_dc_bits, sizeof(table->bits));
+            memcpy(table->huffval, gpujpeg_table_huffman_cbcr_dc_value, sizeof(table->huffval));
+        } else {
+            memcpy(table->bits, gpujpeg_table_huffman_cbcr_ac_bits, sizeof(table->bits));
+            memcpy(table->huffval, gpujpeg_table_huffman_cbcr_ac_value, sizeof(table->huffval));
+        }
+    }
+    gpujpeg_table_huffman_encoder_compute(table);
+    
+    return 0;
+}
+
+/** Documented at declaration */
+int
+gpujpeg_table_huffman_decoder_init(struct gpujpeg_table_huffman_decoder* table, struct gpujpeg_table_huffman_decoder* d_table, enum gpujpeg_component_type comp_type, enum gpujpeg_huffman_type huff_type)
+{
+    assert(comp_type == GPUJPEG_COMPONENT_LUMINANCE || comp_type == GPUJPEG_COMPONENT_CHROMINANCE);
+    assert(huff_type == GPUJPEG_HUFFMAN_DC || huff_type == GPUJPEG_HUFFMAN_AC);
+    if ( comp_type == GPUJPEG_COMPONENT_LUMINANCE ) {
+        if ( huff_type == GPUJPEG_HUFFMAN_DC ) {
+            memcpy(table->bits, gpujpeg_table_huffman_y_dc_bits, sizeof(table->bits));
+            memcpy(table->huffval, gpujpeg_table_huffman_y_dc_value, sizeof(table->huffval));
+        } else {
+            memcpy(table->bits, gpujpeg_table_huffman_y_ac_bits, sizeof(table->bits));
+            memcpy(table->huffval, gpujpeg_table_huffman_y_ac_value, sizeof(table->huffval));
+        }        
+    } else if ( comp_type == GPUJPEG_COMPONENT_CHROMINANCE ) {
+        if ( huff_type == GPUJPEG_HUFFMAN_DC ) {
+            memcpy(table->bits, gpujpeg_table_huffman_cbcr_dc_bits, sizeof(table->bits));
+            memcpy(table->huffval, gpujpeg_table_huffman_cbcr_dc_value, sizeof(table->huffval));
+        } else {
+            memcpy(table->bits, gpujpeg_table_huffman_cbcr_ac_bits, sizeof(table->bits));
+            memcpy(table->huffval, gpujpeg_table_huffman_cbcr_ac_value, sizeof(table->huffval));
+        }
+    }
+    gpujpeg_table_huffman_decoder_compute(table, d_table);
+        
+    return 0;
+}
+
+/** Documented at declaration */
+void
+gpujpeg_table_huffman_decoder_compute(struct gpujpeg_table_huffman_decoder* table, struct gpujpeg_table_huffman_decoder* d_table)
+{
+    // Figure C.1: make table of Huffman code length for each symbol
+    // Note that this is in code-length order.
+    char huffsize[257];
+    int p = 0;
+    for ( int l = 1; l <= 16; l++ ) {
+        for ( int i = 1; i <= (int) table->bits[l]; i++ )
+            huffsize[p++] = (char) l;
+    }
+    huffsize[p] = 0;
+
+    // Figure C.2: generate the codes themselves
+    // Note that this is in code-length order.
+    unsigned int huffcode[257];
+    unsigned int code = 0;
+    int si = huffsize[0];
+    p = 0;
+    while ( huffsize[p] ) {
+        while ( ((int) huffsize[p]) == si ) {
+            huffcode[p++] = code;
+            code++;
+        }
+        code <<= 1;
+        si++;
+    }
+
+    // Figure F.15: generate decoding tables for bit-sequential decoding
+    p = 0;
+    for ( int l = 1; l <= 16; l++ ) {
+        if ( table->bits[l] ) {
+            table->valptr[l] = p; // huffval[] index of 1st symbol of code length l
+            table->mincode[l] = huffcode[p]; // minimum code of length l
+            p += table->bits[l];
+            table->maxcode[l] = huffcode[p-1]; // maximum code of length l
+        } else {
+            table->maxcode[l] = -1;    // -1 if no codes of this length
+        }
+    }
+    // Ensures gpujpeg_huff_decode terminates
+    table->maxcode[17] = 0xFFFFFL;
+
+    // Compute lookahead tables to speed up decoding.
+    //First we set all the table entries to 0, indicating "too long";
+    //then we iterate through the Huffman codes that are short enough and
+    //fill in all the entries that correspond to bit sequences starting
+    //with that code.
+    memset(table->look_nbits, 0, sizeof(int) * 256);
+
+    int HUFF_LOOKAHEAD = 8;
+    p = 0;
+    for ( int l = 1; l <= HUFF_LOOKAHEAD; l++ ) {
+        for ( int i = 1; i <= (int) table->bits[l]; i++, p++ ) {
+            // l = current code's length, 
+            // p = its index in huffcode[] & huffval[]. Generate left-justified
+            // code followed by all possible bit sequences
+            int lookbits = huffcode[p] << (HUFF_LOOKAHEAD - l);
+            for ( int ctr = 1 << (HUFF_LOOKAHEAD - l); ctr > 0; ctr-- ) 
+            {
+                table->look_nbits[lookbits] = l;
+                table->look_sym[lookbits] = table->huffval[p];
+                lookbits++;
+            }
+        }
+    }
+    
+#ifndef GPUJPEG_HUFFMAN_CODER_TABLES_IN_CONSTANT
+    // Copy table to device memory
+    cudaMemcpy(d_table, table, sizeof(struct gpujpeg_table_huffman_decoder), cudaMemcpyHostToDevice);
+#endif
+}