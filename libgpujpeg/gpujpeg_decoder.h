--- conflicted
+++ resolved
@@ -49,10 +49,6 @@
 #endif
 
 struct gpujpeg_decoder;
-
-#ifdef __cplusplus
-extern "C" {
-#endif
 
 /**
  * Decoder output type
@@ -165,8 +161,6 @@
 GPUJPEG_API int
 gpujpeg_decoder_destroy(struct gpujpeg_decoder* decoder);
 
-<<<<<<< HEAD
-=======
 /**
  * Sets output format
  *
@@ -179,7 +173,6 @@
                 enum gpujpeg_color_space color_space,
                 enum gpujpeg_sampling_factor sampling_factor);
 
->>>>>>> 6ad956b8
 #ifdef __cplusplus
 }
 #endif
