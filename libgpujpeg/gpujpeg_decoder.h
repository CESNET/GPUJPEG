--- conflicted
+++ resolved
@@ -38,6 +38,16 @@
 extern "C" {
 #endif
 
+#if defined _MSC_VER || defined __MINGW32__
+#ifdef GPUJPEG_EXPORTS
+#define GPUJPEG_API __declspec(dllexport)
+#else
+#define GPUJPEG_API __declspec(dllimport)
+#endif
+#else // other platforms
+#define GPUJPEG_API
+#endif
+
 struct gpujpeg_decoder;
 
 /**
@@ -52,13 +62,8 @@
     GPUJPEG_DECODER_OUTPUT_OPENGL_TEXTURE,
     // Decoder will use internal CUDA buffer as output buffer
     GPUJPEG_DECODER_OUTPUT_CUDA_BUFFER,
-<<<<<<< HEAD
     // Decoder will use custom CUDA buffer as output buffer
     GPUJPEG_DECODER_OUTPUT_CUSTOM_CUDA_BUFFER,
-=======
-    // Decoder will use cust CUDA output buffer
-    GPUJPEG_DECODER_OUTPUT_CUSTOM_CUDA_BUFFER
->>>>>>> 5919b850
 };
 
 /**
@@ -118,21 +123,12 @@
 /**
  * Setup decoder output to custom CUDA buffer
  *
-<<<<<<< HEAD
- * @param output        Decoder output structure
- * @param custom_buffer Custom CUDA buffer
- * @return void
- */
-GPUJPEG_API void
-gpujpeg_decoder_output_set_custom_cuda(struct gpujpeg_decoder_output* output, uint8_t* custom_buffer);
-=======
  * @param output          Decoder output structure
  * @param d_custom_buffer Custom buffer in CUDA device memory
  * @return void
  */
 GPUJPEG_API void
 gpujpeg_decoder_output_set_custom_cuda(struct gpujpeg_decoder_output* output, uint8_t* d_custom_buffer);
->>>>>>> 5919b850
 
 /**
  * Create JPEG decoder
